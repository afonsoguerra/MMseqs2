#include "DBReader.h"
#include "CommandCaller.h"
#include "Util.h"
#include "FileUtil.h"
#include "Debug.h"
#include "PrefilteringIndexReader.h"
#include "searchtargetprofile.sh.h"
#include "searchslicedtargetprofile.sh.h"
#include "blastpgp.sh.h"
#include "translated_search.sh.h"
#include "blastp.sh.h"
#include "blastn.sh.h"
#include "Parameters.h"

#include <iomanip>
#include <climits>
#include <cassert>


void setSearchDefaults(Parameters *p) {
    p->spacedKmer = true;
    p->alignmentMode = Parameters::ALIGNMENT_MODE_SCORE_COV;
    p->sensitivity = 5.7;
    p->evalThr = 0.001;
    //p->orfLongest = true;
    p->orfStartMode = 1;
    p->orfMinLength = 30;
    p->orfMaxLength = 32734;
    p->evalProfile = 0.1;
}


int computeSearchMode(int queryDbType, int targetDbType, int targetSrcDbType, int searchType){
    // reject unvalid search
    if (Parameters::isEqualDbtype(queryDbType, Parameters::DBTYPE_HMM_PROFILE) &&
        Parameters::isEqualDbtype(targetDbType,Parameters::DBTYPE_HMM_PROFILE)) {
        Debug(Debug::ERROR) << "Profile-Profile searches are not supported.\n";
        EXIT(EXIT_FAILURE);
    }
    // index was used
    if(targetSrcDbType == -1) {
        if(Parameters::isEqualDbtype(queryDbType, Parameters::DBTYPE_NUCLEOTIDES) &&
           Parameters::isEqualDbtype(targetDbType, Parameters::DBTYPE_NUCLEOTIDES))
        {
            if(searchType == Parameters::SEARCH_TYPE_AUTO){
                // WARNING because its not really an error, just a req. parameter
                Debug(Debug::WARNING) << "It is unclear from the input if a translated or nucleotide search should be performed\n"
                                         "Please provide the parameter --search-type 2 (translated) or 3 (nucleotide)\n";
                EXIT(EXIT_FAILURE);
            }
            // nucl/nucl
            // nucl/nucl translated
            if(searchType == Parameters::SEARCH_TYPE_TRANSLATED){
                return Parameters::SEARCH_MODE_FLAG_QUERY_TRANSLATED| Parameters::SEARCH_MODE_FLAG_TARGET_TRANSLATED;
            }else if (searchType == Parameters::SEARCH_TYPE_NUCLEOTIDES ){
                return Parameters::SEARCH_MODE_FLAG_QUERY_NUCLEOTIDE| Parameters::SEARCH_MODE_FLAG_TARGET_NUCLEOTIDE;
            } else {
                Debug(Debug::ERROR) << "--search-type 1 (amino acid) can not used in combination with a nucleotide database\n "
                                       "The only possible options --search-types 2 (translated) or 3 (nucleotide)\n";
                EXIT(EXIT_FAILURE);
            }
        }
        // protein/protein
        if (Parameters::isEqualDbtype(queryDbType,  Parameters::DBTYPE_AMINO_ACIDS) &&
            Parameters::isEqualDbtype(targetDbType, Parameters::DBTYPE_AMINO_ACIDS)){
            return Parameters::SEARCH_MODE_FLAG_QUERY_AMINOACID | Parameters::SEARCH_MODE_FLAG_TARGET_AMINOACID;
        }

        // profile/protein
        if (Parameters::isEqualDbtype(queryDbType, Parameters::DBTYPE_HMM_PROFILE) &&
            Parameters::isEqualDbtype(targetDbType, Parameters::DBTYPE_AMINO_ACIDS)){
            return Parameters::SEARCH_MODE_FLAG_QUERY_PROFILE | Parameters::SEARCH_MODE_FLAG_TARGET_AMINOACID;
        }

        // protein/profile
        if (Parameters::isEqualDbtype(queryDbType, Parameters::DBTYPE_AMINO_ACIDS) &&
            Parameters::isEqualDbtype(targetDbType, Parameters::DBTYPE_HMM_PROFILE)){
            return Parameters::SEARCH_MODE_FLAG_QUERY_AMINOACID | Parameters::SEARCH_MODE_FLAG_TARGET_PROFILE;
        }

        // profile/nucleotide
        if (Parameters::isEqualDbtype(queryDbType, Parameters::DBTYPE_HMM_PROFILE) &&
            Parameters::isEqualDbtype(targetDbType, Parameters::DBTYPE_AMINO_ACIDS)){
            return Parameters::SEARCH_MODE_FLAG_QUERY_PROFILE | Parameters::SEARCH_MODE_FLAG_TARGET_AMINOACID;
        }

        // nucleotide/profile
        if (Parameters::isEqualDbtype(queryDbType, Parameters::DBTYPE_NUCLEOTIDES) &&
            Parameters::isEqualDbtype(targetDbType, Parameters::DBTYPE_HMM_PROFILE)){
            return Parameters::SEARCH_MODE_FLAG_QUERY_TRANSLATED | Parameters::SEARCH_MODE_FLAG_TARGET_PROFILE;
        }

        // nucleotide/protein
        if (Parameters::isEqualDbtype(queryDbType, Parameters::DBTYPE_NUCLEOTIDES) &&
            Parameters::isEqualDbtype(targetDbType, Parameters::DBTYPE_AMINO_ACIDS)){
            return Parameters::SEARCH_MODE_FLAG_QUERY_TRANSLATED | Parameters::SEARCH_MODE_FLAG_TARGET_AMINOACID;
        }

        // protein/nucleotide
        if (Parameters::isEqualDbtype(queryDbType, Parameters::DBTYPE_AMINO_ACIDS) &&
            Parameters::isEqualDbtype(targetDbType, Parameters::DBTYPE_NUCLEOTIDES)){
            return Parameters::SEARCH_MODE_FLAG_QUERY_AMINOACID | Parameters::SEARCH_MODE_FLAG_TARGET_TRANSLATED;
        }
    } else{

        // protein/protein
        if (Parameters::isEqualDbtype(queryDbType, Parameters::DBTYPE_AMINO_ACIDS) &&
            Parameters::isEqualDbtype(targetDbType, Parameters::DBTYPE_AMINO_ACIDS) &&
            Parameters::isEqualDbtype(targetSrcDbType, Parameters::DBTYPE_AMINO_ACIDS)){
            return Parameters::SEARCH_MODE_FLAG_QUERY_AMINOACID | Parameters::SEARCH_MODE_FLAG_TARGET_AMINOACID;
        }

        // profile/protein
        if (Parameters::isEqualDbtype(queryDbType, Parameters::DBTYPE_HMM_PROFILE) &&
            Parameters::isEqualDbtype(targetDbType, Parameters::DBTYPE_AMINO_ACIDS) &&
            Parameters::isEqualDbtype(targetSrcDbType, Parameters::DBTYPE_AMINO_ACIDS)) {
            return Parameters::SEARCH_MODE_FLAG_QUERY_PROFILE | Parameters::SEARCH_MODE_FLAG_TARGET_AMINOACID;
        }

        // protein/profile
        if (Parameters::isEqualDbtype(queryDbType, Parameters::DBTYPE_AMINO_ACIDS) &&
            Parameters::isEqualDbtype(targetDbType, Parameters::DBTYPE_HMM_PROFILE) &&
            Parameters::isEqualDbtype(targetSrcDbType, Parameters::DBTYPE_HMM_PROFILE)) {
            return Parameters::SEARCH_MODE_FLAG_QUERY_AMINOACID | Parameters::SEARCH_MODE_FLAG_TARGET_PROFILE;
        }

        // profile/nucleotide
        if (Parameters::isEqualDbtype(queryDbType, Parameters::DBTYPE_HMM_PROFILE) &&
            Parameters::isEqualDbtype(targetDbType, Parameters::DBTYPE_AMINO_ACIDS) &&
            Parameters::isEqualDbtype(targetSrcDbType, Parameters::DBTYPE_NUCLEOTIDES)) {
            return Parameters::SEARCH_MODE_FLAG_QUERY_PROFILE | Parameters::SEARCH_MODE_FLAG_TARGET_TRANSLATED;
        }

        // nucleotide/profile
        if (Parameters::isEqualDbtype(queryDbType, Parameters::DBTYPE_NUCLEOTIDES) &&
            Parameters::isEqualDbtype(targetDbType, Parameters::DBTYPE_HMM_PROFILE) &&
            Parameters::isEqualDbtype(targetSrcDbType, Parameters::DBTYPE_HMM_PROFILE)) {
            return Parameters::SEARCH_MODE_FLAG_QUERY_TRANSLATED | Parameters::SEARCH_MODE_FLAG_TARGET_PROFILE;
        }

        // nucleotide/protein
        if (Parameters::isEqualDbtype(queryDbType, Parameters::DBTYPE_NUCLEOTIDES) &&
            Parameters::isEqualDbtype(targetDbType, Parameters::DBTYPE_AMINO_ACIDS) &&
            (Parameters::isEqualDbtype(targetSrcDbType, Parameters::DBTYPE_AMINO_ACIDS))) {
            return Parameters::SEARCH_MODE_FLAG_QUERY_TRANSLATED | Parameters::SEARCH_MODE_FLAG_TARGET_AMINOACID;
        }

        // protein/nucleotide
        if (Parameters::isEqualDbtype(queryDbType, Parameters::DBTYPE_AMINO_ACIDS) &&
            Parameters::isEqualDbtype(targetDbType, Parameters::DBTYPE_AMINO_ACIDS) &&
            (Parameters::isEqualDbtype(targetSrcDbType, Parameters::DBTYPE_NUCLEOTIDES))) {
            return Parameters::SEARCH_MODE_FLAG_QUERY_AMINOACID | Parameters::SEARCH_MODE_FLAG_TARGET_TRANSLATED;
        }

        // nucl/nucl
        if (Parameters::isEqualDbtype(queryDbType, Parameters::DBTYPE_NUCLEOTIDES) &&
            Parameters::isEqualDbtype(targetDbType, Parameters::DBTYPE_NUCLEOTIDES) &&
            Parameters::isEqualDbtype(targetSrcDbType, Parameters::DBTYPE_NUCLEOTIDES)) {
            return Parameters::SEARCH_MODE_FLAG_QUERY_NUCLEOTIDE | Parameters::SEARCH_MODE_FLAG_TARGET_NUCLEOTIDE;
        }

        // nucl/nucl translated
        if (Parameters::isEqualDbtype(queryDbType, Parameters::DBTYPE_NUCLEOTIDES) &&
            Parameters::isEqualDbtype(targetDbType, Parameters::DBTYPE_AMINO_ACIDS) &&
            Parameters::isEqualDbtype(targetSrcDbType, Parameters::DBTYPE_NUCLEOTIDES)) {
            return Parameters::SEARCH_MODE_FLAG_QUERY_TRANSLATED | Parameters::SEARCH_MODE_FLAG_TARGET_TRANSLATED;
        }

    }
    Debug(Debug::ERROR) << "Invalid input database and --search-type combination\n"
                        << "queryDbType: " << Parameters::getDbTypeName(queryDbType) << "\n"
                        << "targetDbType: " <<  Parameters::getDbTypeName(targetDbType) << "\n"
                        << "targetSrcDbType: " <<  Parameters::getDbTypeName(targetSrcDbType) << "\n"
                        << "searchMode: " << searchType << "\n";
    EXIT(EXIT_FAILURE);
}



void setNuclSearchDefaults(Parameters *p) {
    // leave ungapped alignment untouched
    if(p->alignmentMode != Parameters::ALIGNMENT_MODE_UNGAPPED){
        p->alignmentMode = Parameters::ALIGNMENT_MODE_SCORE_COV_SEQID;
    }
    //p->orfLongest = true;
    p->exactKmerMatching = true;
//    if ( p->PARAM_DIAGONAL_SCORING.wasSet == false) {
//        p->diagonalScoring = 0;
//    }
    if ( p->PARAM_STRAND.wasSet == false) {
        p->strand = 2;
    }
    if ( p->PARAM_K.wasSet == false) {
        p->kmerSize = 15;
    }
    if (  p->PARAM_MAX_SEQ_LEN.wasSet == false) {
        p->maxSeqLen = 10000;
    }
    if( p->PARAM_GAP_OPEN.wasSet == false){
        p->gapOpen = 5;
    }
    if( p->PARAM_GAP_EXTEND.wasSet  == false){
        p->gapExtend = 2;
    }
}


int search(int argc, const char **argv, const Command& command) {
    Parameters &par = Parameters::getInstance();
    setSearchDefaults(&par);
    par.overrideParameterDescription((Command &) command, par.PARAM_COV_MODE.uniqid, NULL, NULL,
                                     par.PARAM_COV_MODE.category | MMseqsParameter::COMMAND_EXPERT);
    par.overrideParameterDescription((Command &) command, par.PARAM_C.uniqid, NULL, NULL,
                                     par.PARAM_C.category | MMseqsParameter::COMMAND_EXPERT);
    par.overrideParameterDescription((Command &) command, par.PARAM_MIN_SEQ_ID.uniqid, NULL, NULL,
                                     par.PARAM_MIN_SEQ_ID.category | MMseqsParameter::COMMAND_EXPERT);
    for (size_t i = 0; i < par.extractorfs.size(); i++) {
        par.overrideParameterDescription((Command &) command, par.extractorfs[i]->uniqid, NULL, NULL,
                                         par.extractorfs[i]->category | MMseqsParameter::COMMAND_EXPERT);
    }
    for (size_t i = 0; i < par.translatenucs.size(); i++) {
        par.overrideParameterDescription((Command &) command, par.translatenucs[i]->uniqid, NULL, NULL,
                                         par.translatenucs[i]->category | MMseqsParameter::COMMAND_EXPERT);
    }
    par.overrideParameterDescription((Command &) command, par.PARAM_THREADS.uniqid, NULL, NULL,
                                     par.PARAM_THREADS.category & ~MMseqsParameter::COMMAND_EXPERT);
    par.overrideParameterDescription((Command &) command, par.PARAM_V.uniqid, NULL, NULL,
                                     par.PARAM_V.category & ~MMseqsParameter::COMMAND_EXPERT);
    par.parseParameters(argc, argv, command, true, 0,
                        MMseqsParameter::COMMAND_ALIGN | MMseqsParameter::COMMAND_PREFILTER);

    std::string indexStr = PrefilteringIndexReader::searchForIndex(par.db2);

    int targetDbType = FileUtil::parseDbType(par.db2.c_str());
    std::string targetDB =  (indexStr == "") ? par.db2.c_str() : indexStr.c_str();
    int targetSrcDbType = -1;
    if(indexStr != "" || Parameters::isEqualDbtype(targetDbType, Parameters::DBTYPE_INDEX_DB)){
        indexStr = par.db2;
        DBReader<unsigned int> dbr(targetDB.c_str(), (targetDB+".index").c_str(), par.threads, DBReader<unsigned int>::USE_INDEX|DBReader<unsigned int>::USE_DATA);
        dbr.open(DBReader<unsigned int>::NOSORT);
        PrefilteringIndexData data = PrefilteringIndexReader::getMetadata(&dbr);
        targetSrcDbType = data.srcSeqType;
        targetDbType = data.seqType;
    }
    const int queryDbType = FileUtil::parseDbType(par.db1.c_str());
    if (queryDbType == -1 || targetDbType == -1) {
        Debug(Debug::ERROR)
                << "Please recreate your database or add a .dbtype file to your sequence/profile database.\n";
        EXIT(EXIT_FAILURE);
    }

    int searchMode = computeSearchMode(queryDbType, targetDbType, targetSrcDbType, par.searchType);

    if((searchMode & Parameters::SEARCH_MODE_FLAG_QUERY_NUCLEOTIDE)  && (searchMode & Parameters::SEARCH_MODE_FLAG_TARGET_NUCLEOTIDE)) {
        setNuclSearchDefaults(&par);
    } else{
        par.overrideParameterDescription((Command &) command, par.PARAM_STRAND.uniqid, NULL, NULL,
                                         par.PARAM_STRAND.category | MMseqsParameter::COMMAND_EXPERT);
    }
    // FIXME: use larger default k-mer size in target-profile case if memory is available
    // overwrite default kmerSize for target-profile searches and parse parameters again
    if (par.sliceSearch == false && (searchMode & Parameters::SEARCH_MODE_FLAG_TARGET_PROFILE) && par.PARAM_K.wasSet == false) {
        par.kmerSize = 5;
    }

    const bool isUngappedMode = par.alignmentMode == Parameters::ALIGNMENT_MODE_UNGAPPED;
    if (isUngappedMode && (searchMode & (Parameters::SEARCH_MODE_FLAG_QUERY_PROFILE |Parameters::SEARCH_MODE_FLAG_TARGET_PROFILE ))) {
        par.printUsageMessage(command, MMseqsParameter::COMMAND_ALIGN | MMseqsParameter::COMMAND_PREFILTER);
        Debug(Debug::ERROR) << "Cannot use ungapped alignment mode with profile databases.\n";
        EXIT(EXIT_FAILURE);
    }

    // validate and set parameters for iterative search
    if (par.numIterations > 1) {
        if (searchMode & Parameters::SEARCH_MODE_FLAG_TARGET_PROFILE) {
            par.printUsageMessage(command, MMseqsParameter::COMMAND_ALIGN | MMseqsParameter::COMMAND_PREFILTER);
            Debug(Debug::ERROR) << "Iterative target-profile searches are not supported.\n";
            EXIT(EXIT_FAILURE);
        }

        par.addBacktrace = true;
        if (searchMode & Parameters::SEARCH_MODE_FLAG_QUERY_PROFILE) {
            for (size_t i = 0; i < par.searchworkflow.size(); i++) {
                if (par.searchworkflow[i]->uniqid == par.PARAM_REALIGN.uniqid && par.searchworkflow[i]->wasSet) {
                    par.printUsageMessage(command,
                                          MMseqsParameter::COMMAND_ALIGN | MMseqsParameter::COMMAND_PREFILTER);
                    Debug(Debug::ERROR) << "Cannot realign query profiles.\n";
                    EXIT(EXIT_FAILURE);
                }
            }

            par.realign = false;
        }
    }
    par.printParameters(command.cmd, argc, argv, par.searchworkflow);

    std::string tmpDir = par.db4;
    std::string hash = SSTR(par.hashParameter(par.filenames, par.searchworkflow));
    if (par.reuseLatest) {
        hash = FileUtil::getHashFromSymLink(tmpDir + "/latest");
    }
    tmpDir = FileUtil::createTemporaryDirectory(tmpDir, hash);
    par.filenames.pop_back();
    par.filenames.push_back(tmpDir);

    const int originalRescoreMode = par.rescoreMode;
    CommandCaller cmd;
    cmd.addVariable("VERBOSITY", par.createParameterString(par.onlyverbosity).c_str());
    cmd.addVariable("THREADS_COMP_PAR", par.createParameterString(par.threadsandcompression).c_str());
    cmd.addVariable("VERB_COMP_PAR", par.createParameterString(par.verbandcompression).c_str());
    cmd.addVariable("ALIGN_MODULE", isUngappedMode ? "rescorediagonal" : "align");
    cmd.addVariable("REMOVE_TMP", par.removeTmpFiles ? "TRUE" : NULL);
    std::string program;
    cmd.addVariable("RUNNER", par.runner.c_str());
//    cmd.addVariable("ALIGNMENT_DB_EXT", Parameters::isEqualDbtype(targetDbType, Parameters::DBTYPE_PROFILE_STATE_SEQ) ? ".255" : "");
    par.filenames[1] = targetDB;
    if (par.sliceSearch == true) {
        if ((searchMode & Parameters::SEARCH_MODE_FLAG_TARGET_PROFILE) == false) {
            par.printUsageMessage(command, MMseqsParameter::COMMAND_ALIGN|MMseqsParameter::COMMAND_PREFILTER);
            Debug(Debug::ERROR) << "Sliced search only works with profiles as targets.\n";
            EXIT(EXIT_FAILURE);
        }
<<<<<<< HEAD
        cmd.addVariable("MAX_STEPS", SSTR(30).c_str());

        // By default (0), diskSpaceLimit (in bytes) will be set in the workflow to use as much as possible
        cmd.addVariable("AVAIL_DISK", SSTR(static_cast<size_t>(par.diskSpaceLimit)).c_str());

        // --max-seqs and --offset-results are set inside the workflow
        std::vector<MMseqsParameter*> prefilter;
        for (size_t i = 0; i < par.prefilter.size(); i++){
            if (par.prefilter[i]->uniqid != par.PARAM_MAX_SEQS.uniqid && par.prefilter[i]->uniqid != par.PARAM_PREV_MAX_SEQS.uniqid){
                prefilter.push_back(par.prefilter[i]);
            }
        }
=======

        // By default (0), diskSpaceLimit (in bytes) will be set in the workflow to use as much as possible
        cmd.addVariable("AVAIL_DISK", SSTR(static_cast<size_t>(par.diskSpaceLimit)).c_str());
>>>>>>> e601ea0c

        // correct Eval threshold for inverted search
        const size_t queryDbSize = FileUtil::countLines(par.db1Index.c_str());
        const size_t targetDbSize = FileUtil::countLines(par.db2Index.c_str());
        par.evalThr *= ((float) queryDbSize)/targetDbSize;

        int originalCovMode = par.covMode;
        par.covMode = Util::swapCoverageMode(par.covMode);
<<<<<<< HEAD
        par.diagonalScoring = Parameters::DIAG_SCORE_NO_RESCALE;
        cmd.addVariable("PREFILTER_PAR", par.createParameterString(prefilter).c_str());
=======
        size_t maxResListLen = par.maxResListLen;
        par.maxResListLen = INT_MAX;
        cmd.addVariable("PREFILTER_PAR", par.createParameterString(par.prefilter).c_str());
        par.maxResListLen = maxResListLen;
>>>>>>> e601ea0c
        float originalEvalThr = par.evalThr;
        par.evalThr = std::numeric_limits<float>::max();
        cmd.addVariable("SWAP_PAR", par.createParameterString(par.swapresult).c_str());
        par.evalThr = originalEvalThr;
        cmd.addVariable("ALIGNMENT_PAR", par.createParameterString(par.align).c_str());
        cmd.addVariable("SORTRESULT_PAR", par.createParameterString(par.sortresult).c_str());
        par.covMode = originalCovMode;
        cmd.addVariable("VERBOSITY_PAR", par.createParameterString(par.onlyverbosity).c_str());

        program = tmpDir + "/searchslicedtargetprofile.sh";
        FileUtil::writeFile(program, searchslicedtargetprofile_sh, searchslicedtargetprofile_sh_len);
    } else if (searchMode & Parameters::SEARCH_MODE_FLAG_TARGET_PROFILE) {
        cmd.addVariable("PREFILTER_PAR", par.createParameterString(par.prefilter).c_str());
        // we need to align all hits in case of target Profile hits
        size_t maxResListLen = par.maxResListLen;
        par.maxResListLen = INT_MAX;
        int originalCovMode = par.covMode;
        par.covMode = Util::swapCoverageMode(par.covMode);
        if (isUngappedMode) {
            par.rescoreMode = Parameters::RESCORE_MODE_ALIGNMENT;
            cmd.addVariable("ALIGNMENT_PAR", par.createParameterString(par.rescorediagonal).c_str());
            par.rescoreMode = originalRescoreMode;
        } else {
            cmd.addVariable("ALIGNMENT_PAR", par.createParameterString(par.align).c_str());
        }
        par.covMode = originalCovMode;
        par.maxResListLen = maxResListLen;
        cmd.addVariable("SWAP_PAR", par.createParameterString(par.swapresult).c_str());
        FileUtil::writeFile(tmpDir + "/searchtargetprofile.sh", searchtargetprofile_sh, searchtargetprofile_sh_len);
        program = std::string(tmpDir + "/searchtargetprofile.sh");
    } else if (par.numIterations > 1) {
        cmd.addVariable("NUM_IT", SSTR(par.numIterations).c_str());
        cmd.addVariable("SUBSTRACT_PAR", par.createParameterString(par.subtractdbs).c_str());
        cmd.addVariable("VERBOSITY_PAR", par.createParameterString(par.onlyverbosity).c_str());

        float originalEval = par.evalThr;
        par.evalThr = (par.evalThr < par.evalProfile) ? par.evalThr  : par.evalProfile;
        for (int i = 0; i < par.numIterations; i++) {
            if (i == 0 && (searchMode & Parameters::SEARCH_MODE_FLAG_TARGET_PROFILE) == false) {
                par.realign = true;
            }

            if (i > 0) {
//                par.queryProfile = true;
                par.realign = false;
            }

            if (i == (par.numIterations - 1)) {
                par.evalThr = originalEval;
            }

            cmd.addVariable(std::string("PREFILTER_PAR_" + SSTR(i)).c_str(),
                            par.createParameterString(par.prefilter).c_str());
            if (isUngappedMode) {
                par.rescoreMode = Parameters::RESCORE_MODE_ALIGNMENT;
                cmd.addVariable(std::string("ALIGNMENT_PAR_" + SSTR(i)).c_str(),
                                par.createParameterString(par.rescorediagonal).c_str());
                par.rescoreMode = originalRescoreMode;
            } else {
                cmd.addVariable(std::string("ALIGNMENT_PAR_" + SSTR(i)).c_str(),
                                par.createParameterString(par.align).c_str());
            }
            par.pca = 0.0;
            cmd.addVariable(std::string("PROFILE_PAR_" + SSTR(i)).c_str(),
                            par.createParameterString(par.result2profile).c_str());
            par.pca = 1.0;
        }

        FileUtil::writeFile(tmpDir + "/blastpgp.sh", blastpgp_sh, blastpgp_sh_len);
        program = std::string(tmpDir + "/blastpgp.sh");
    } else {
        if (par.sensSteps > 1) {
            if (par.startSens > par.sensitivity) {
                Debug(Debug::ERROR) << "--start-sens should not be greater -s.\n";
                EXIT(EXIT_FAILURE);
            }
            cmd.addVariable("SENSE_0", SSTR(par.startSens).c_str());
            float sensStepSize = (par.sensitivity - par.startSens) / (static_cast<float>(par.sensSteps) - 1);
            for (int step = 1; step < par.sensSteps; step++) {
                std::string stepKey = "SENSE_" + SSTR(step);
                float stepSense = par.startSens + sensStepSize * step;
                std::stringstream stream;
                stream << std::fixed << std::setprecision(1) << stepSense;
                std::string value = stream.str();
                cmd.addVariable(stepKey.c_str(), value.c_str());
            }
            cmd.addVariable("STEPS", SSTR((int) par.sensSteps).c_str());
        } else {
            std::stringstream stream;
            stream << std::fixed << std::setprecision(1) << par.sensitivity;
            std::string sens = stream.str();
            cmd.addVariable("SENSE_0", sens.c_str());
            cmd.addVariable("STEPS", SSTR(1).c_str());
        }

        std::vector<MMseqsParameter*> prefilterWithoutS;
        for (size_t i = 0; i < par.prefilter.size(); i++) {
            if (par.prefilter[i]->uniqid != par.PARAM_S.uniqid) {
                prefilterWithoutS.push_back(par.prefilter[i]);
            }
        }
        cmd.addVariable("PREFILTER_PAR", par.createParameterString(prefilterWithoutS).c_str());
        if (isUngappedMode) {
            par.rescoreMode = Parameters::RESCORE_MODE_ALIGNMENT;
            cmd.addVariable("ALIGNMENT_PAR", par.createParameterString(par.rescorediagonal).c_str());
            par.rescoreMode = originalRescoreMode;
        } else {
            cmd.addVariable("ALIGNMENT_PAR", par.createParameterString(par.align).c_str());
        }
        FileUtil::writeFile(tmpDir + "/blastp.sh", blastp_sh, blastp_sh_len);
        program = std::string(tmpDir + "/blastp.sh");
    }

    if (searchMode & (Parameters::SEARCH_MODE_FLAG_QUERY_TRANSLATED|Parameters::SEARCH_MODE_FLAG_TARGET_TRANSLATED)) {
        cmd.addVariable("NO_TARGET_INDEX", (indexStr == "") ? "TRUE" : NULL);
        FileUtil::writeFile(tmpDir + "/translated_search.sh", translated_search_sh, translated_search_sh_len);
        cmd.addVariable("QUERY_NUCL", (searchMode & Parameters::SEARCH_MODE_FLAG_QUERY_TRANSLATED) ? "TRUE" : NULL);
        cmd.addVariable("TARGET_NUCL", (searchMode & Parameters::SEARCH_MODE_FLAG_TARGET_TRANSLATED)  ? "TRUE" : NULL);
        par.translate = 1;
        cmd.addVariable("ORF_PAR", par.createParameterString(par.extractorfs).c_str());
        cmd.addVariable("OFFSETALIGNMENT_PAR", par.createParameterString(par.offsetalignment).c_str());
        cmd.addVariable("SEARCH", program.c_str());
        program = std::string(tmpDir + "/translated_search.sh");
    }else if(searchMode & Parameters::SEARCH_MODE_FLAG_QUERY_NUCLEOTIDE &&
            searchMode & Parameters::SEARCH_MODE_FLAG_TARGET_NUCLEOTIDE){
        FileUtil::writeFile(tmpDir + "/blastn.sh", blastn_sh, blastn_sh_len);
        //  0: reverse, 1: forward, 2: both
        switch (par.strand){
            case 0:
                par.forwardFrames= "";
                par.reverseFrames= "1";
                cmd.addVariable("EXTRACTFRAMES","TRUE");
                break;
            case 1:
                par.forwardFrames= "1";
                par.reverseFrames= "";
                break;
            case 2:
                par.forwardFrames= "1";
                par.reverseFrames= "1";
                cmd.addVariable("EXTRACTFRAMES","TRUE");
                break;
        }
        cmd.addVariable("SPLITSEQUENCE_PAR", par.createParameterString(par.splitsequence).c_str());
        if(indexStr=="") {
            cmd.addVariable("NEEDTARGETSPLIT", "TRUE");
        }
        cmd.addVariable("NEEDQUERYSPLIT","TRUE");
        cmd.addVariable("EXTRACT_FRAMES_PAR", par.createParameterString(par.extractframes).c_str());
        cmd.addVariable("OFFSETALIGNMENT_PAR", par.createParameterString(par.offsetalignment).c_str());
        cmd.addVariable("SEARCH", program.c_str());
        program = std::string(tmpDir + "/blastn.sh");

    }
    cmd.execProgram(program.c_str(), par.filenames);

    // Should never get here
    assert(false);

    return 0;
}<|MERGE_RESOLUTION|>--- conflicted
+++ resolved
@@ -320,24 +320,9 @@
             Debug(Debug::ERROR) << "Sliced search only works with profiles as targets.\n";
             EXIT(EXIT_FAILURE);
         }
-<<<<<<< HEAD
-        cmd.addVariable("MAX_STEPS", SSTR(30).c_str());
 
         // By default (0), diskSpaceLimit (in bytes) will be set in the workflow to use as much as possible
         cmd.addVariable("AVAIL_DISK", SSTR(static_cast<size_t>(par.diskSpaceLimit)).c_str());
-
-        // --max-seqs and --offset-results are set inside the workflow
-        std::vector<MMseqsParameter*> prefilter;
-        for (size_t i = 0; i < par.prefilter.size(); i++){
-            if (par.prefilter[i]->uniqid != par.PARAM_MAX_SEQS.uniqid && par.prefilter[i]->uniqid != par.PARAM_PREV_MAX_SEQS.uniqid){
-                prefilter.push_back(par.prefilter[i]);
-            }
-        }
-=======
-
-        // By default (0), diskSpaceLimit (in bytes) will be set in the workflow to use as much as possible
-        cmd.addVariable("AVAIL_DISK", SSTR(static_cast<size_t>(par.diskSpaceLimit)).c_str());
->>>>>>> e601ea0c
 
         // correct Eval threshold for inverted search
         const size_t queryDbSize = FileUtil::countLines(par.db1Index.c_str());
@@ -346,15 +331,10 @@
 
         int originalCovMode = par.covMode;
         par.covMode = Util::swapCoverageMode(par.covMode);
-<<<<<<< HEAD
-        par.diagonalScoring = Parameters::DIAG_SCORE_NO_RESCALE;
-        cmd.addVariable("PREFILTER_PAR", par.createParameterString(prefilter).c_str());
-=======
         size_t maxResListLen = par.maxResListLen;
         par.maxResListLen = INT_MAX;
         cmd.addVariable("PREFILTER_PAR", par.createParameterString(par.prefilter).c_str());
         par.maxResListLen = maxResListLen;
->>>>>>> e601ea0c
         float originalEvalThr = par.evalThr;
         par.evalThr = std::numeric_limits<float>::max();
         cmd.addVariable("SWAP_PAR", par.createParameterString(par.swapresult).c_str());
