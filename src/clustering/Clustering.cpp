#include "Clustering.h"
#include "Util.h"
#include <cstddef>
<<<<<<< HEAD
#include <tic.h>
#include <backward/hashtable.h>
=======
>>>>>>> 767a9ce2

Clustering::Clustering(std::string seqDB, std::string seqDBIndex,
        std::string alnDB, std::string alnDBIndex,
        std::string outDB, std::string outDBIndex,
        int validateClustering, int maxListLen){

    Debug(Debug::WARNING) << "Init...\n";
    Debug(Debug::INFO) << "Opening sequence database...\n";
    seqDbr = new DBReader(seqDB.c_str(), seqDBIndex.c_str());
    seqDbr->open(DBReader::SORT);

    Debug(Debug::INFO) << "Opening alignment database...\n";
    alnDbr = new DBReader(alnDB.c_str(), alnDBIndex.c_str());
    alnDbr->open(DBReader::NOSORT);

    dbw = new DBWriter(outDB.c_str(), outDBIndex.c_str());
    dbw->open();

    this->validate = validateClustering;
    this->maxListLen = maxListLen;
    Debug(Debug::INFO) << "done.\n";
}

void Clustering::run(int mode){

    struct timeval start, end;
    gettimeofday(&start, NULL);

    std::list<set *> ret;
    Clustering::set_data set_data;
    if (mode == Parameters::SET_COVER){
        Debug(Debug::INFO) << "Clustering mode: SET COVER\n";
        Debug(Debug::INFO) << "Reading the data...\n";
        set_data = read_in_set_data();

        Debug(Debug::INFO) << "\nInit set cover...\n";
        SetCover setcover(set_data.set_count,
                          set_data.uniqu_element_count,
                          set_data.max_weight,
                          set_data.all_element_count,
                          set_data.element_size_lookup
                         );

        Debug(Debug::INFO) << "Adding sets...\n";
        for(size_t i = 0; i < set_data.set_count; i++){
            setcover.add_set(i + 1, set_data.set_sizes[i], //TODO not sure why +1
                    (const unsigned int*)   set_data.sets[i],
                    (const unsigned short*) set_data.weights[i],
                    set_data.set_sizes[i]);
        }

        Debug(Debug::WARNING) << "Calculating the clustering.\n";
        ret = setcover.execute_set_cover();
        Debug(Debug::INFO) << "done.\n";

        Debug(Debug::INFO) << "Writing results...\n";
        writeData(ret);
        Debug(Debug::INFO) << "...done.\n";
    }
    else if (mode == Parameters::GREEDY){
        Debug(Debug::INFO) << "Clustering mode: GREEDY\n";
        Debug(Debug::INFO) << "Reading the data...\n";
        set_data = read_in_set_data();

        Debug(Debug::INFO) << "Init simple clustering...\n";
        SimpleClustering simpleClustering(set_data.set_count,
                set_data.uniqu_element_count,
                set_data.all_element_count,
                set_data.element_size_lookup);

        for(size_t i = 0; i < set_data.set_count; i++){
            simpleClustering.add_set((const unsigned int*)set_data.sets[i],
                    set_data.set_sizes[i]);
        }

        Debug(Debug::WARNING) << "Calculating the clustering...\n";
        ret = simpleClustering.execute();
        std::cout << "ret size: " << ret.size() << "\n";

        Debug(Debug::INFO) << "done.\n";

        Debug(Debug::INFO) << "Writing results...\n";
        writeData(ret);
        Debug(Debug::INFO) << "...done.\n";
    }else if (mode == Parameters::AFFINITY){
        Debug(Debug::INFO) << "Clustering mode: AFFINITY\n";
        Debug(Debug::INFO) << "Reading the data...\n";
        set_data = read_in_set_data();

        Debug(Debug::INFO) << "Init affinity clustering...\n";
        AffinityClustering affinityClustering(set_data.set_count, set_data.uniqu_element_count, set_data.all_element_count,
                set_data.set_sizes, set_data.similarities, set_data.sets, 500,0.5);



        Debug(Debug::WARNING) << "Calculating the clustering...\n";
        ret = affinityClustering.execute();
        std::cout << "ret size: " << ret.size() << "\n";

        Debug(Debug::INFO) << "done.\n";

        Debug(Debug::INFO) << "Writing results...\n";
        writeData(ret);
        Debug(Debug::INFO) << "...done.\n";
    } else{
        Debug(Debug::ERROR)  << "ERROR: Wrong clustering mode!\n";
        exit(EXIT_FAILURE);
    }

    if (validate == 1){
        Debug(Debug::INFO) << "Validating results...\n";
        if(validate_result(&ret,set_data.uniqu_element_count))
            Debug(Debug::INFO) << " VALID\n";
        else
            Debug(Debug::INFO) << " NOT VALID\n";
    }

    unsigned int dbSize = alnDbr->getSize();
    unsigned int seqDbSize = seqDbr->getSize();
    unsigned int cluNum = ret.size();

    seqDbr->close();
    alnDbr->close();
    dbw->close();
    delete seqDbr;
    delete alnDbr;
    delete dbw;

    gettimeofday(&end, NULL);
    int sec = end.tv_sec - start.tv_sec;
    Debug(Debug::INFO) << "\nTime for clustering: " << (sec / 60) << " m " << (sec % 60) << "s\n\n";

    Debug(Debug::INFO) << "\nSize of the sequence database: " << seqDbSize << "\n";
    Debug(Debug::INFO) << "Size of the alignment database: " << dbSize << "\n";
    Debug(Debug::INFO) << "Number of clusters: " << cluNum << "\n";

    delete[] set_data.startWeightsArray;
    delete[] set_data.startElementsArray;
    delete[] set_data.weights;
    delete[] set_data.sets;
    delete[] set_data.similarities;
    delete[] set_data.set_sizes;
    delete[] set_data.element_size_lookup;

}

void Clustering::writeData(std::list<set *> ret){

    size_t BUFFER_SIZE = 1000000;
    char* outBuffer = new char[BUFFER_SIZE];
    std::list<set *>::const_iterator iterator;
    for (iterator = ret.begin(); iterator != ret.end(); ++iterator) {
        std::stringstream res;
        set::element * element =(*iterator)->elements;
        // first entry is the representative sequence
        char* dbKey = seqDbr->getDbKey((*iterator)->set_id);

        do{
            char* nextDbKey = seqDbr->getDbKey(element->element_id);
            res << nextDbKey << "\n";
        }while((element=element->next)!=NULL);

        std::string cluResultsOutString = res.str();
        const char* cluResultsOutData = cluResultsOutString.c_str();
        if (BUFFER_SIZE < strlen(cluResultsOutData)){
            Debug(Debug::ERROR) << "Tried to process the clustering list for the query " << dbKey
                                << " , length of the list = " << ret.size() << "\n";
            Debug(Debug::ERROR) << "Output buffer size < clustering result size! (" << BUFFER_SIZE << " < " << cluResultsOutString.length()
                                << ")\nIncrease buffer size or reconsider your parameters -> output buffer is already huge ;-)\n";
            continue;
        }
        memcpy(outBuffer, cluResultsOutData, cluResultsOutString.length()*sizeof(char));
        dbw->write(outBuffer, cluResultsOutString.length(), dbKey);
    }
    delete[] outBuffer;
}


bool Clustering::validate_result(std::list<set *> * ret,unsigned int uniqu_element_count){
    std::list<set *>::const_iterator iterator;
    unsigned int result_element_count=0;
    int* control = new int [uniqu_element_count+1];
    memset(control, 0, sizeof(int)*(uniqu_element_count+1));
    for (iterator = ret->begin(); iterator != ret->end(); ++iterator) {
        set::element * element =(*iterator)->elements;
        do{ 
            control[element->element_id]++;
            result_element_count++;
        }while((element=element->next)!=NULL);
    }
    int notin = 0;
    int toomuch = 0;
    for (unsigned int i = 0; i < uniqu_element_count; i++){
        if (control[i] == 0){
            Debug(Debug::INFO) << "id " << i << " (key " << seqDbr->getDbKey(i) << ") is missing in the clustering!\n";
            Debug(Debug::INFO) << "len = " <<  seqDbr->getSeqLens()[i] << "\n";
            Debug(Debug::INFO) << "alignment results len = " << strlen(alnDbr->getDataByDBKey(seqDbr->getDbKey(i))) << "\n";
            notin++;
        }
        else if (control[i] > 1){
            Debug(Debug::INFO) << "id " << i << " (key " << seqDbr->getDbKey(i) << ") is " << control[i] << " times in the clustering!\n";
            toomuch = toomuch + control[i];
        }
    }
    if (notin > 0)
        Debug(Debug::INFO) << "not in the clustering: " << notin << "\n";
    if (toomuch > 0)
        Debug(Debug::INFO) << "multiple times in the clustering: " << toomuch << "\n";
    delete[] control;
    if (uniqu_element_count==result_element_count)
        return true;
    else{
        Debug(Debug::ERROR) << "uniqu_element_count: " << uniqu_element_count
                            << ", result_element_count: " << result_element_count << "\n";
        return false;
    }
}


Clustering::set_data Clustering::read_in_set_data(){
    Clustering::set_data ret_struct;

    // n = overall sequence count
    size_t n = seqDbr->getSize();
    // m = number of sets
    size_t m = alnDbr->getSize();

    ret_struct.uniqu_element_count = n;
    ret_struct.set_count = m;

    // set element size lookup
    unsigned int * element_buffer = new unsigned int[n];
    double * element_similarity_buffer = new double[n];
    unsigned int * element_size   = new unsigned int[n + 2];
    memset(element_size, 0, sizeof(unsigned int) * (n + 2));
    ret_struct.element_size_lookup = element_size;
    // return set size
    unsigned int * set_size=new unsigned int[m];
    ret_struct.set_sizes = set_size;
    // set sets
    unsigned int ** sets = new unsigned int*[m];
    ret_struct.sets = sets;
    // similarities scores
    double ** sets_similarities = new double*[m];
    ret_struct.similarities = sets_similarities;
    // set weights
    unsigned short ** weights = new unsigned short*[m];
    ret_struct.weights = weights;
    ret_struct.max_weight = 0;
    ret_struct.all_element_count = 0;

    size_t empty = 0;
    // needed for parsing
    const unsigned int ELEMENTS_IN_RECORD = 2;
    char * words[ELEMENTS_IN_RECORD];
    memset(words, 0, ELEMENTS_IN_RECORD*sizeof(char*));
    char * dbKey = new char[255+1];
    char *similarity = new char[255+1];

    // count lines to know the target memory size
    const char * data = alnDbr->getData();
    size_t dataSize = alnDbr->getDataSize();
    size_t elementCount = Util::count_lines(data, dataSize);
    unsigned int * elements = new unsigned int[elementCount];
    double * similarities = new double[elementCount];
    unsigned short * weight = new unsigned short[elementCount];
    std::fill_n(weight, elementCount, 1);
    size_t curr_start_pos = 0;

    // the reference id of the elements is always their id in the sequence database
    // the reference id of the elements is always their id in the sequence database
    for(size_t i = 0; i < n; i++) {
        Log::printProgress(i);
        // seqDbr is descending sorted by length
        // the assumption is that clustering is B -> B (not A -> B)
        char * clusterId = seqDbr->getDbKey(i);
        char * data = alnDbr->getDataByDBKey(clusterId);
        size_t element_counter = 0;

        if(*data == '\0'){ // check if file contains entry
            Debug(Debug::ERROR) << "ERROR: Sequence " << i
            << " does not contain any sequence for key " << clusterId
            << "!\n";
            continue;
        }
        size_t cnt = 0;
        while (*data != '\0' && cnt < this->maxListLen)
        {
            Util::parseKey(data, dbKey);
            Util::parseByColumnNumber(data, similarity, 4); //column 4 = sequence identity
            size_t curr_element = seqDbr->getId(dbKey);
            if (curr_element == UINT_MAX || curr_element > seqDbr->getSize()){
                Debug(Debug::ERROR) << "ERROR: Element " << dbKey
                        << " contained in some alignment list, but not contained in the sequence database!\n";
                EXIT(EXIT_FAILURE);
            }
            // add an edge
            // should be int because of memory constraints
            element_similarity_buffer[element_counter] = atof(std::string(similarity).c_str());
            element_buffer[element_counter++] = (unsigned int) curr_element;
            element_size[curr_element]++;
            ret_struct.all_element_count++;
            // next db key
            data = Util::skipLine(data);
            cnt++;
        }

        if (cnt == 0){
            empty++;
        }
        // max_weight can not be bigger than 2^16
        if(element_counter > SHRT_MAX){
            Debug(Debug::ERROR)  << "ERROR: Set has too many elements. Set name is "
                      << dbKey << " and has has the weight " << element_counter <<".\n";
        }
        ret_struct.max_weight = std::max((unsigned short)element_counter, ret_struct.max_weight);
        // set pointer
        memcpy(elements + curr_start_pos, element_buffer, sizeof(unsigned int) * element_counter);
        memcpy(similarities + curr_start_pos, element_similarity_buffer, sizeof(double) * element_counter);
        weights[i] = (weight + curr_start_pos);
        sets[i] = (elements + curr_start_pos);
        sets_similarities[i] = (similarities + curr_start_pos);
        set_size[i] = element_counter;
        curr_start_pos += element_counter;
    }
    ret_struct.startElementsArray = elements;
    ret_struct.startWeightsArray = weight;
    ret_struct.similarities=sets_similarities;
    if (empty > 0)
        Debug(Debug::WARNING) << empty << " input sets were empty!\n";
    delete [] element_buffer;
    delete [] element_similarity_buffer;
    delete [] dbKey;
    delete [] similarity;
    return ret_struct;
}
<|MERGE_RESOLUTION|>--- conflicted
+++ resolved
@@ -1,11 +1,8 @@
 #include "Clustering.h"
 #include "Util.h"
 #include <cstddef>
-<<<<<<< HEAD
 #include <tic.h>
 #include <backward/hashtable.h>
-=======
->>>>>>> 767a9ce2
 
 Clustering::Clustering(std::string seqDB, std::string seqDBIndex,
         std::string alnDB, std::string alnDBIndex,
