//  main.cpp
//  forautocompl
//
//  Created by Martin Steinegger on 26.11.12.
//  Copyright (c) 2012 -. All rights reserved.
//
#include <iostream>
#include "Sequence.h"
#include "Indexer.h"
#include "ExtendedSubstitutionMatrix.h"
#include "SubstitutionMatrix.h"
#include "ReducedMatrix.h"
#include "KmerGenerator.h"
#include "BaseMatrix.h"

int main (int argc, const char * argv[])
{

    const size_t kmer_size=7;
<<<<<<< HEAD
=======


>>>>>>> 99eadede
    SubstitutionMatrix subMat("../../data/blosum62.out",8.0);
    std::cout << "Subustitution matrix:\n";
    std::cout << "lala matrix:\n";

    //   BaseMatrix::print(subMat.subMatrix, subMat.alphabetSize);
    std::cout << "\n";

<<<<<<< HEAD
=======
    std::cout << "subMatrix:\n";
    //    ReducedMatrix subMat(subMat.probMatrix, 20);
    //   BaseMatrix::print(subMat.subMatrix, subMat.alphabetSize);
    std::cout << "\n";

    const int  testSeq[]={1,2,3,1,1,1};
>>>>>>> 99eadede
    ExtendedSubstitutionMatrix extMattwo(subMat.subMatrix, 2,subMat.alphabetSize);
    ExtendedSubstitutionMatrix extMatthree(subMat.subMatrix, 3,subMat.alphabetSize);

    Indexer idx(subMat.alphabetSize,kmer_size);
<<<<<<< HEAD
    std::cout << "Sequence (id 0):\n";
    const char* sequence = argv[1];
    std::cout << sequence << "\n\n";
    Sequence* s = new Sequence (10000, subMat.aa2int, subMat.int2aa, 0);
    s->mapSequence(0,"lala",sequence);
=======



    std::cout << "Sequence (id 0):\n";
    const char* sequence = argv[1];
    std::cout << sequence << "\n\n";

    Sequence* s = new Sequence (10000, subMat.aa2int, subMat.int2aa, 0);
    s->mapSequence(0,"lala",sequence);


>>>>>>> 99eadede
    std::cout << "\nInt reduced sequence:\n";
    for (int i = 0; i < s->L; i++)
        std::cout << s->int_sequence[i] << " ";
    std::cout << "\nChar reduced sequence:\n";
    for (int i = 0; i < s->L; i++)
        std::cout << subMat.int2aa[s->int_sequence[i]] << " ";
    std::cout << "\n";
<<<<<<< HEAD
    KmerGenerator kmerGen(kmer_size,subMat.alphabetSize,114, 
                          &extMatthree,&extMattwo );
=======

    KmerGenerator kmerGen(kmer_size,subMat.alphabetSize,114, 
            &extMatthree,&extMattwo );
>>>>>>> 99eadede

    int* testKmer = new int[kmer_size];
    while(s->hasNextKmer(kmer_size)){
        const int * curr_pos = s->nextKmer(kmer_size);
        printf("kmerpos1: %d\tkmerpos2: %d\n",curr_pos[0],curr_pos[1]);

        unsigned int idx_val=idx.int2index(curr_pos);
        std::cout << "Index:    " <<idx_val << "\n";
<<<<<<< HEAD
//        std::cout << "MaxScore: " << extMattwo.scoreMatrix[idx_val]->back().first<< "\n";
        KmerGeneratorResult kmer_list= kmerGen.generateKmerList(curr_pos);
        std::cout << "Similar k-mer list size:" << kmer_list.count << "\n\n";

        std::cout << "Similar " << kmer_size << "-mer list for pos 0:\n";
        for (size_t pos = 0; pos < kmer_list.count; pos++){
	    std::cout << "Pos:" << pos << " ";
            std::cout << "Score:" << kmer_list.score[pos]  << " ";
            std::cout << "Index:" << kmer_list.index[pos] << "\n";
=======
        //        std::cout << "MaxScore: " << extMattwo.scoreMatrix[idx_val]->back().first<< "\n";

        KmerGeneratorResult kmer_list= kmerGen.generateKmerList(curr_pos);

        std::pair<short,unsigned int> * retList=kmer_list.scoreKmerList;

        std::cout << "Similar k-mer list size:" << kmer_list.count << "\n\n";

        std::cout << "Similar " << kmer_size << "-mer list for pos 0:\n";
        for (int pos = 0; pos < kmer_list.count; pos++){
            std::pair<short,unsigned int> result = retList[pos];
            std::cout << "Pos:" << pos << " ";
            std::cout << "Score:" << result.first  << " ";
            std::cout << "Index:" << result.second << "\n";
>>>>>>> 99eadede

            idx.index2int(testKmer, kmer_list.index[pos], kmer_size);
            std::cout << "\t";
            for (size_t i = 0; i < kmer_size; i++)
                std::cout << testKmer[i] << " ";
            std::cout << "\t";
            for (size_t i = 0; i < kmer_size; i++)
                std::cout << subMat.int2aa[testKmer[i]];
            std::cout << "\n";
        }
    }
<<<<<<< HEAD
=======


>>>>>>> 99eadede
    return 0;
}
<|MERGE_RESOLUTION|>--- conflicted
+++ resolved
@@ -17,65 +17,32 @@
 {
 
     const size_t kmer_size=7;
-<<<<<<< HEAD
-=======
 
 
->>>>>>> 99eadede
     SubstitutionMatrix subMat("../../data/blosum62.out",8.0);
     std::cout << "Subustitution matrix:\n";
-    std::cout << "lala matrix:\n";
 
     //   BaseMatrix::print(subMat.subMatrix, subMat.alphabetSize);
     std::cout << "\n";
 
-<<<<<<< HEAD
-=======
     std::cout << "subMatrix:\n";
     //    ReducedMatrix subMat(subMat.probMatrix, 20);
     //   BaseMatrix::print(subMat.subMatrix, subMat.alphabetSize);
     std::cout << "\n";
 
     const int  testSeq[]={1,2,3,1,1,1};
->>>>>>> 99eadede
     ExtendedSubstitutionMatrix extMattwo(subMat.subMatrix, 2,subMat.alphabetSize);
     ExtendedSubstitutionMatrix extMatthree(subMat.subMatrix, 3,subMat.alphabetSize);
 
     Indexer idx(subMat.alphabetSize,kmer_size);
-<<<<<<< HEAD
     std::cout << "Sequence (id 0):\n";
     const char* sequence = argv[1];
     std::cout << sequence << "\n\n";
     Sequence* s = new Sequence (10000, subMat.aa2int, subMat.int2aa, 0);
     s->mapSequence(0,"lala",sequence);
-=======
 
-
-
-    std::cout << "Sequence (id 0):\n";
-    const char* sequence = argv[1];
-    std::cout << sequence << "\n\n";
-
-    Sequence* s = new Sequence (10000, subMat.aa2int, subMat.int2aa, 0);
-    s->mapSequence(0,"lala",sequence);
-
-
->>>>>>> 99eadede
-    std::cout << "\nInt reduced sequence:\n";
-    for (int i = 0; i < s->L; i++)
-        std::cout << s->int_sequence[i] << " ";
-    std::cout << "\nChar reduced sequence:\n";
-    for (int i = 0; i < s->L; i++)
-        std::cout << subMat.int2aa[s->int_sequence[i]] << " ";
-    std::cout << "\n";
-<<<<<<< HEAD
     KmerGenerator kmerGen(kmer_size,subMat.alphabetSize,114, 
                           &extMatthree,&extMattwo );
-=======
-
-    KmerGenerator kmerGen(kmer_size,subMat.alphabetSize,114, 
-            &extMatthree,&extMattwo );
->>>>>>> 99eadede
 
     int* testKmer = new int[kmer_size];
     while(s->hasNextKmer(kmer_size)){
@@ -84,7 +51,6 @@
 
         unsigned int idx_val=idx.int2index(curr_pos);
         std::cout << "Index:    " <<idx_val << "\n";
-<<<<<<< HEAD
 //        std::cout << "MaxScore: " << extMattwo.scoreMatrix[idx_val]->back().first<< "\n";
         KmerGeneratorResult kmer_list= kmerGen.generateKmerList(curr_pos);
         std::cout << "Similar k-mer list size:" << kmer_list.count << "\n\n";
@@ -94,22 +60,6 @@
 	    std::cout << "Pos:" << pos << " ";
             std::cout << "Score:" << kmer_list.score[pos]  << " ";
             std::cout << "Index:" << kmer_list.index[pos] << "\n";
-=======
-        //        std::cout << "MaxScore: " << extMattwo.scoreMatrix[idx_val]->back().first<< "\n";
-
-        KmerGeneratorResult kmer_list= kmerGen.generateKmerList(curr_pos);
-
-        std::pair<short,unsigned int> * retList=kmer_list.scoreKmerList;
-
-        std::cout << "Similar k-mer list size:" << kmer_list.count << "\n\n";
-
-        std::cout << "Similar " << kmer_size << "-mer list for pos 0:\n";
-        for (int pos = 0; pos < kmer_list.count; pos++){
-            std::pair<short,unsigned int> result = retList[pos];
-            std::cout << "Pos:" << pos << " ";
-            std::cout << "Score:" << result.first  << " ";
-            std::cout << "Index:" << result.second << "\n";
->>>>>>> 99eadede
 
             idx.index2int(testKmer, kmer_list.index[pos], kmer_size);
             std::cout << "\t";
@@ -121,10 +71,5 @@
             std::cout << "\n";
         }
     }
-<<<<<<< HEAD
-=======
-
-
->>>>>>> 99eadede
     return 0;
 }
