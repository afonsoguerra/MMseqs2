--- conflicted
+++ resolved
@@ -22,12 +22,8 @@
     const size_t kmer_size = 6;
 
     Parameters& par = Parameters::getInstance();
-<<<<<<< HEAD
+    par.initMatrices();
     NucleotideMatrix subMat(par.scoringMatrixFile.values.nucleotide().c_str(), 2.0, -0.0f);
-=======
-    par.initMatrices();
-    NucleotideMatrix subMat(par.scoringMatrixFile.nucleotides, 2.0, -0.0f);
->>>>>>> 139e4502
 
     Indexer idx((size_t)subMat.alphabetSize, kmer_size);
     std::cout << "Sequence: ";
