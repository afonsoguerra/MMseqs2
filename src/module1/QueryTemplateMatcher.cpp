--- conflicted
+++ resolved
@@ -13,11 +13,7 @@
     this->kmerSize = kmerSize;
     this->alphabetSize = alphabetSize;
     this->kmerGenerator = new KmerGenerator(kmerSize, alphabetSize, kmerThr, _3merSubMatrix, _2merSubMatrix);
-<<<<<<< HEAD
-    this->queryScore = new QueryScore(dbSize, seqLens, prefThr, kmerSize);
-=======
-    this->queryScore    = new QueryScoreGlobal(dbSize, prefThr);
->>>>>>> b6d68ebe
+    this->queryScore    = new QueryScoreGlobal(dbSize, seqLens, prefThr, kmerSize);
 }
 
 QueryTemplateMatcher::~QueryTemplateMatcher (){
@@ -81,4 +77,4 @@
 
 void QueryTemplateMatcher::printStats(){
     this->queryScore->printStats();
-}
+}