--- conflicted
+++ resolved
@@ -35,11 +35,8 @@
 extern int computeGOscore(int argc, const char** argv);
 extern int detectredundancy(int argc, const char** argv);
 extern int order(int argc, const char** argv);
-<<<<<<< HEAD
 extern int summarize(int argc, const char** argv);
-=======
 extern int diff(int argc, const char** argv);
 extern int dbconcat(int argc, const char** argv);
->>>>>>> 1d4bbe61
 
 #endif