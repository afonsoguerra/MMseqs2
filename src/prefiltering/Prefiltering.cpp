--- conflicted
+++ resolved
@@ -31,6 +31,8 @@
     split(split),
     skip(skip)
 {
+    if(this->split == 0 )
+        this->split = 1;
 
     this->threads = 1;
 #ifdef OPENMP
@@ -56,20 +58,6 @@
     }
     
 
-<<<<<<< HEAD
-=======
-    if (this->splitSize == 0)
-        this->splitSize = tdbr->getSize();
-
-    this->dbw = new DBWriter(outDB.c_str(), outDBIndex.c_str(), 1);
-    dbw->open();
-
-    std::string outDBTmp = outDB + "_tmp";
-    std::string outDBIndexTmp = outDBIndex.c_str()+std::string("_tmp");
-
-    tmpDbw = new DBWriter(outDBTmp.c_str(), outDBIndexTmp.c_str(), threads);
-    tmpDbw->open();
->>>>>>> 99f552ae
 
     
     DBWriter::errorIfFileExist(outDB.c_str());
@@ -127,7 +115,6 @@
 
 Prefiltering::~Prefiltering(){
     for (int i = 0; i < threads; i++){
-<<<<<<< HEAD
         delete qseq[i];
         delete reslens[i];
     }
@@ -138,16 +125,6 @@
     delete tdbr;
     if(templateDBIsIndex == true)
         delete tidxdbr;
-=======
-        delete seqs[i];
-        delete[] outBuffers[i];
-        delete reslens[i];
-    }
-    delete[] seqs;
-    delete[] outBuffers;
-    delete[] reslens;
-
->>>>>>> 99f552ae
     delete subMat;
     delete _2merSubMatrix;
     delete _3merSubMatrix;
@@ -296,41 +273,9 @@
 #ifdef OPENMP
         thread_idx = omp_get_thread_num();
 #endif
-<<<<<<< HEAD
         // get query sequence
         char* seqData = qdbr->getData(id);
         qseq[thread_idx]->mapSequence(id, qdbr->getDbKey(id), seqData);
-=======
-            // get query sequence
-            char* seqData = qdbr->getData(id);
-            seqs[thread_idx]->mapSequence(id, qdbr->getDbKey(id), seqData);
-
-            // calculate prefitlering results
-            std::pair<hit_t *, size_t> prefResults = matchers[thread_idx]->matchQuery(seqs[thread_idx], tdbr->getId(seqs[thread_idx]->getDbKey()));
-            const size_t resultSize = prefResults.second;
-//            if (resultSize == QueryScore::MAX_RES_LIST_LEN)
-//                Debug(Debug::INFO) << "WARNING: More than " << QueryScore::MAX_RES_LIST_LEN << " results for the query " << qdbr->getDbKey(id) << ", I am skipping the rest. (Consider increasing z-score threshold for this run.)\n";
-            // write
-            if(writePrefilterOutput(thread_idx,idSuffix,id,maxResListLen,prefResults)!=0)
-                continue; // couldnt write result because of too much results
-
-            // update statistics counters
-            if (resultSize != 0)
-                notEmpty[id] = 1;
-            kmersPerPos += (size_t) seqs[thread_idx]->stats->kmersPerPos;
-            dbMatches += seqs[thread_idx]->stats->dbMatches;
-            resSize += resultSize;
-            reslens[thread_idx]->push_back(resultSize);
-        } // step end
-        if (queryDBSize > 1000)
-            Debug(Debug::INFO) << "\n";
-        Debug(Debug::INFO) << "\n";
-
-        for (int j = 0; j < threads; j++){
-            delete matchers[j];
-        }
-        delete indexTable;
->>>>>>> 99f552ae
         
         // calculate prefitlering results
         std::pair<hit_t *, size_t> prefResults = matchers[thread_idx]->matchQuery(qseq[thread_idx], tdbr->getId(qseq[thread_idx]->getDbKey()));
@@ -391,19 +336,9 @@
     size_t l = 0;
     hit_t * resultVector = prefResults.first;
     const size_t resultSize = prefResults.second;
-<<<<<<< HEAD
     std::string prefResultsOutString;
     prefResultsOutString.reserve(BUFFER_SIZE);
     char buffer [100];
-=======
-
-    hit_t * r = resultVector;
-    char* tDbKey = tdbr->getDbKey(r->seqId);
-    char* qDbKey = qdbr->getDbKey(id);
-
-    if (strcmp(qDbKey, tDbKey) != 0)
-        Debug(Debug::WARNING) << "ATTENTION: self match not the first match for the query sequence " << qDbKey << "\n";
->>>>>>> 99f552ae
 
     for (size_t i = 0; i < resultSize; i++){
         hit_t * res = resultVector + i;
@@ -451,13 +386,13 @@
     
     size_t dbMatchesPerSeq = dbMatches/queryDBSize;
     size_t prefPassedPerSeq = resSize/queryDBSize;
-    Debug(Debug::WARNING) << kmersPerPos/queryDBSize << " k-mers per position.\n";
-    Debug(Debug::WARNING) << dbMatchesPerSeq << " DB matches per sequence.\n";
-    Debug(Debug::WARNING) << prefPassedPerSeq << " sequences passed prefiltering per query sequence";
+    Debug(Debug::INFO) << kmersPerPos/queryDBSize << " k-mers per position.\n";
+    Debug(Debug::INFO) << dbMatchesPerSeq << " DB matches per sequence.\n";
+    Debug(Debug::INFO) << prefPassedPerSeq << " sequences passed prefiltering per query sequence";
     if (prefPassedPerSeq > maxResListLen)
-        Debug(Debug::WARNING) << " (ATTENTION: max. " << maxResListLen << " best scoring sequences were written to the output prefiltering database).\n";
+        Debug(Debug::INFO) << " (ATTENTION: max. " << maxResListLen << " best scoring sequences were written to the output prefiltering database).\n";
     else
-        Debug(Debug::WARNING) << ".\n";
+        Debug(Debug::INFO) << ".\n";
 
     int mid = reslens[0]->size() / 2;
     std::list<int>::iterator it = reslens[0]->begin();
@@ -543,15 +478,8 @@
     return indexTable;
 }
 
-<<<<<<< HEAD
 std::pair<short,double> Prefiltering::setKmerThreshold (DBReader* qdbr, DBReader* tdbr,
                                                         double sensitivity, double toleratedDeviation){
-=======
-std::pair<short,double> Prefiltering::setKmerThreshold (DBReader* dbr, double sensitivity, double toleratedDeviation){
-
-    size_t targetDbSize = std::min( dbr->getSize(), (size_t) 100000);
-IndexTable* indexTable = getIndexTable(dbr, seqs[0], alphabetSize, kmerSize, 0, targetDbSize);
->>>>>>> 99f552ae
 
     IndexTable* indexTable = getIndexTable(0,split);
     size_t targetDbSize = std::min( tdbr->getSize(), (size_t) indexTable->getSize());
@@ -602,14 +530,14 @@
         gamma = 1.959421; // 1.997792;
     }
     else if (kmerSize == 6){ 
-        alpha = 1.141648e-01; // 1.114936e-01
+        alpha = 1.141648e-01; // 1.114936e-01;
         beta = 9.033168e+05; // 9.331253e+05;
         gamma = 1.411142; // 1.416222;
     }
     else if (kmerSize == 7){ 
-        alpha = 6.356035e-02; //7.123599e-02; //6.438574e-02; // 6.530289e-02;
-        beta = 3.432066e+06; //3.148479e+06; //3.480680e+06; // 3.243035e+06;
-        gamma = 1.238231; //1.304421; // 1.753651; //1.137125;
+        alpha = 7.123599e-02; //6.438574e-02; // 6.530289e-02;
+        beta = 3.148479e+06; //3.480680e+06; // 3.243035e+06;
+        gamma = 1.304421; // 1.753651; //1.137125;
     }
     else{
         Debug(Debug::ERROR) << "The k-mer size " << kmerSize << " is not valid.\n";
