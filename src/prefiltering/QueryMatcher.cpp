//
// Created by mad on 5/26/15.
//
#include <new>
#include <SubstitutionMatrix.h>
#include <BlastScoreUtils.h>
#include <iomanip>
#include "QueryMatcher.h"
#include "Util.h"


std::vector<hit_t> parsePrefilterHits(char *data) {
    std::vector<hit_t> ret;
    while (*data != '\0') {
        hit_t result = parsePrefilterHit(data);
        ret.push_back(result);
        data = Util::skipLine(data);
    }
    return ret;
}

hit_t parsePrefilterHit(char* data)
{
    hit_t result;
    char *wordCnt[255];
    size_t cols = Util::getWordsOfLine(data, wordCnt, 254);
    if (cols>=3)
    {
        result.seqId = std::stoul(wordCnt[0],NULL,10);
        result.pScore = strtod(wordCnt[1],NULL);
        result.diagonal = std::stol(wordCnt[2],NULL,10);
    } else { //error
        result.seqId = -1;
        result.pScore = -1;
        result.diagonal = -1;
    }
    return result;
}


std::string prefilterHitToString(hit_t h)
{
    std::ostringstream resStream;
    resStream << h.seqId << '\t' << std::fixed << std::setprecision(3)  << std::scientific << h.pScore << '\t' << (short) h.diagonal << '\n';
    return resStream.str();
}



#define FE_1(WHAT, X) WHAT(X)
#define FE_2(WHAT, X, ...) WHAT(X)FE_1(WHAT, __VA_ARGS__)
#define FE_3(WHAT, X, ...) WHAT(X)FE_2(WHAT, __VA_ARGS__)
#define FE_4(WHAT, X, ...) WHAT(X)FE_3(WHAT, __VA_ARGS__)
#define FE_5(WHAT, X, ...) WHAT(X)FE_4(WHAT, __VA_ARGS__)
#define FE_6(WHAT, X, ...) WHAT(X)FE_5(WHAT, __VA_ARGS__)
#define FE_7(WHAT, X, ...) WHAT(X)FE_6(WHAT, __VA_ARGS__)
#define FE_8(WHAT, X, ...) WHAT(X)FE_7(WHAT, __VA_ARGS__)
#define FE_9(WHAT, X, ...) WHAT(X)FE_8(WHAT, __VA_ARGS__)
#define FE_10(WHAT, X, ...) WHAT(X)FE_9(WHAT, __VA_ARGS__)
#define FE_11(WHAT, X, ...) WHAT(X)FE_10(WHAT, __VA_ARGS__)

#define GET_MACRO(_1,_2,_3,_4,_5,_6,_7,_8,_9,_10,_11,NAME,...) NAME
#define FOR_EACH(action,...) \
  GET_MACRO(__VA_ARGS__,FE_11,FE_10,FE_9,FE_8,FE_7,FE_6,FE_5,FE_4,FE_3,FE_2,FE_1)(action,__VA_ARGS__)

QueryMatcher::QueryMatcher(BaseMatrix *m, IndexTable *indexTable,
                           unsigned int *seqLens, short kmerThr,
                           double kmerMatchProb, int kmerSize, size_t dbSize,
                           unsigned int maxSeqLen, unsigned int effectiveKmerSize,
                           size_t maxHitsPerQuery, bool aaBiasCorrection,
<<<<<<< HEAD
                           bool diagonalScoring, unsigned int minDiagScoreThr)
=======
                           bool diagonalScoring, unsigned int minDiagScoreThr, bool takeOnlyBestKmer)
>>>>>>> 42be3df1
{
    this->m = m;
    this->indexTable = indexTable;
    this->kmerSize = kmerSize;
    this->kmerThr = kmerThr;
    this->kmerGenerator = new KmerGenerator(kmerSize, m->alphabetSize, kmerThr);
    this->aaBiasCorrection = aaBiasCorrection;
    this->takeOnlyBestKmer = takeOnlyBestKmer;

    this->stats = new statistics_t();
    // assure that the whole database can be matched (extreme case)
    // this array will need 500 MB for 50 Mio. sequences ( dbSize * 2 * 5byte)
    this->dbSize = dbSize;
    this->counterResultSize = std::max((size_t)1000000, dbSize);
    this->maxDbMatches = std::max((size_t)1000000, dbSize) * 2;
    this->resList = (hit_t *) mem_align(ALIGN_INT, MAX_RES_LIST_LEN * sizeof(hit_t) );
    this->databaseHits = new(std::nothrow) IndexEntryLocal[maxDbMatches];
    Util::checkAllocation(databaseHits, "Could not allocate databaseHits memory in QueryMatcher");
    this->foundDiagonals = new(std::nothrow) CounterResult[counterResultSize];
    Util::checkAllocation(foundDiagonals, "Could not allocate foundDiagonals memory in QueryMatcher");
    this->lastSequenceHit = this->databaseHits + maxDbMatches;
    this->indexPointer = new(std::nothrow) IndexEntryLocal*[maxSeqLen + 1];
    Util::checkAllocation(indexPointer, "Could not allocate indexPointer memory in QueryMatcher");
    this->diagonalScoring = diagonalScoring;
    this->minDiagScoreThr = minDiagScoreThr;
    // data for histogram of score distribution
    this->scoreSizes = new unsigned int[SCORE_RANGE];
    memset(scoreSizes, 0, SCORE_RANGE * sizeof(unsigned int));
    this->maxHitsPerQuery = maxHitsPerQuery;
    // this array will need 128 * (maxDbMatches / 128) * 5byte ~ 500MB for 50 Mio. Sequences
    initDiagonalMatcher(dbSize, maxDbMatches);
//    this->diagonalMatcher = new CacheFriendlyOperations(dbSize, maxDbMatches / 128 );
    // needed for p-value calc.
    this->mu = kmerMatchProb;
    this->logMatchProb = log(kmerMatchProb);
    this->logScoreFactorial = new double[SCORE_RANGE];
    MathUtil::computeFactorial(logScoreFactorial, SCORE_RANGE);

    if (diagonalScoring == true) {
        ungappedAlignment = new UngappedAlignment(maxSeqLen, m, indexTable->getSequenceLookup());
        this->seqLens = NULL;
    } else {
        ungappedAlignment = NULL;
        // initialize sequence lenghts with each seqLens[i] = L_i - k + 1
        this->seqLens = new float[dbSize];
        for (size_t i = 0; i < dbSize; i++) {
            if (seqLens[i] > (effectiveKmerSize - 1)) {
                this->seqLens[i] = static_cast<float>(seqLens[i] - effectiveKmerSize + 1);
            } else {
                this->seqLens[i] = 1.0f;
            }
        }
    }
    compositionBias = new float[maxSeqLen];
    kmnByLen = new double[maxSeqLen];
    BlastScoreUtils::BlastStat stats = BlastScoreUtils::getAltschulStatsForMatrix(m->getMatrixName(), 11, 1, false);
    for(unsigned int len = 0; len < maxSeqLen; len++){
        kmnByLen[len] = BlastScoreUtils::computeKmn(len, stats.K, stats.lambda, stats.alpha, stats.beta,
                                                    indexTable->getTableEntriesNum(), dbSize);
    }
    this->lambda = stats.lambda;
}

QueryMatcher::~QueryMatcher(){
    deleteDiagonalMatcher(activeCounter);
    free(resList);
    delete [] scoreSizes;
    delete [] databaseHits;
    delete [] indexPointer;
    delete [] foundDiagonals;
    delete [] logScoreFactorial;
    delete [] seqLens;
    delete [] compositionBias;
    delete [] kmnByLen;
    if(ungappedAlignment != NULL){
        delete ungappedAlignment;
    }
    delete stats;
    delete kmerGenerator;
}

size_t QueryMatcher::evaluateBins(IndexEntryLocal **hitsByIndex,
                                  CounterResult *output,
                                  size_t outputSize,
                                  unsigned short indexFrom,
                                  unsigned short indexTo,
                                  bool computeTotalScore) {
    size_t localResultSize = 0;
#define COUNT_CASE(x) case x: localResultSize += cachedOperation##x->countElements(hitsByIndex, output, outputSize, indexFrom, indexTo, computeTotalScore); break;
    switch (activeCounter){
        FOR_EACH(COUNT_CASE,2,4,8,16,32,64,128,256,512,1024,2048)
    }
#undef COUNT_CASE
    return localResultSize;
}

std::pair<hit_t *, size_t> QueryMatcher::matchQuery (Sequence * seq, unsigned int identityId){
    seq->resetCurrPos();
//    std::cout << "Id: " << seq->getId() << std::endl;
    memset(scoreSizes, 0, SCORE_RANGE * sizeof(unsigned int));

    // bias correction
    if(aaBiasCorrection == true){
        if(seq->getSeqType() == Sequence::AMINO_ACIDS) {
            SubstitutionMatrix::calcLocalAaBiasCorrection(m, seq->int_sequence, seq->L, compositionBias);
        }else{
            memset(compositionBias, 0, sizeof(float) * seq->L);
        }
    } else {
        memset(compositionBias, 0, sizeof(float) * seq->L);
    }

    size_t resultSize = match(seq, compositionBias);
    std::pair<hit_t *, size_t > queryResult;
    if(diagonalScoring == true) {
        // write diagonal scores in count value
        ungappedAlignment->processQuery(seq, compositionBias, foundDiagonals, resultSize, 0);
        memset(scoreSizes, 0, SCORE_RANGE * sizeof(unsigned int));
        resultSize = keepMaxScoreElementOnly(foundDiagonals, resultSize);
        updateScoreBins(foundDiagonals, resultSize);
        unsigned int diagonalThr = computeScoreThreshold(scoreSizes, this->maxHitsPerQuery);
        diagonalThr = std::max(minDiagScoreThr, diagonalThr);
        queryResult = getResult(foundDiagonals, resultSize, seq->L, identityId, diagonalThr, lambda, true);
    }else{
        unsigned int thr = computeScoreThreshold(scoreSizes, this->maxHitsPerQuery);
        queryResult = getResult(foundDiagonals, resultSize, seq->L, identityId, thr, lambda, false);
    }
    if(queryResult.second > 1){
        if (identityId != UINT_MAX){
            if(diagonalScoring == true) {
                std::sort(resList + 1, resList + queryResult.second, hit_t::compareHitsByEvalue);
            }else {
                std::sort(resList + 1, resList + queryResult.second, hit_t::compareHitsByPValue);
            }
        } else{
            if(diagonalScoring == true) {
                std::sort(resList, resList + queryResult.second, hit_t::compareHitsByEvalue);
            } else {
                std::sort(resList, resList + queryResult.second, hit_t::compareHitsByPValue);
            }
        }
    }
    return queryResult;
}

size_t QueryMatcher::match(Sequence *seq, float *compositionBias) {
    // go through the query sequence
    size_t kmerListLen = 0;
    size_t numMatches = 0;
    size_t overflowNumMatches = 0;
    size_t overflowHitCount = 0;
    //size_t pos = 0;
    stats->diagonalOverflow = false;
    IndexEntryLocal* sequenceHits = databaseHits;
    size_t seqListSize;
    unsigned short indexStart = 0;
    unsigned short indexTo = 0;
    Indexer idx(m->alphabetSize, kmerSize);
    while(seq->hasNextKmer()){
        const int * kmer = seq->nextKmer();
        const int * pos = seq->getKmerPositons();
        float biasCorrection = 0;
        for (int i = 0; i < kmerSize; i++){
            biasCorrection += compositionBias[pos[i]];
        }
        // round bias to next higher or lower value
        short bias = static_cast<short>((biasCorrection < 0.0) ? biasCorrection - 0.5: biasCorrection + 0.5);
        short kmerMatchScore = std::max(kmerThr - bias, 0);

        // adjust kmer threshold based on composition bias
        kmerGenerator->setThreshold(kmerMatchScore);


        const unsigned int * index;
        unsigned int exactKmer;
        size_t kmerElementSize;
        if(takeOnlyBestKmer){
            kmerElementSize = 1;
            exactKmer = idx.int2index(kmer);
            index = &exactKmer;
        }else{
            ScoreMatrix kmerList = kmerGenerator->generateKmerList(kmer);
            kmerElementSize = kmerList.elementSize;
            index = kmerList.index;
        }
        //std::cout << kmer << std::endl;
        const unsigned short current_i = seq->getCurrentPosition();
        indexPointer[current_i] = sequenceHits;
        // match the index table

//        idx.printKmer(kmerList.index[0], kmerSize, m->int2aa);
//        std::cout  << "\t" << kmerMatchScore << std::endl;
        kmerListLen += kmerElementSize;

        for (unsigned int kmerPos = 0; kmerPos < kmerElementSize; kmerPos++) {
            // generate k-mer list
<<<<<<< HEAD
            const IndexEntryLocal *entries = indexTable->getDBSeqList(kmerList.index[kmerPos],
=======
//                        idx.printKmer(kmerList.index[kmerPos], kmerSize, m->int2aa);
//                        std::cout << std::endl;

            const IndexEntryLocal *entries = indexTable->getDBSeqList<IndexEntryLocal>(index[kmerPos],
>>>>>>> 42be3df1
                                                                                       &seqListSize);

            /////DEBUG
//            idx.printKmer(kmerList.index[kmerPos], kmerSize, m->int2aa);
//            std::cout << "\t" << current_i << "\t"<< kmerList.index[kmerPos] << "\t" << kmerList.score[kmerPos] << std::endl;
//            for(size_t i = 0; i < seqListSize; i++){
//                char diag = entries[i].position_j - current_i;
//                std::cout << "(" << entries[i].seqId << " " << (int) diag << ")\t";
//            }
//            std::cout << std::endl;
            /////DEBUG
            // detected overflow while matching
            if ((sequenceHits + seqListSize) >= lastSequenceHit) {
                stats->diagonalOverflow = true;
                // last pointer
                indexPointer[current_i + 1] = sequenceHits;
//                std::cout << "Overflow in i=" << indexStart << std::endl;
                const size_t hitCount = evaluateBins(indexPointer,
                                                     foundDiagonals + overflowHitCount,
                                                     counterResultSize - overflowHitCount,
                                                     indexStart, current_i, (diagonalScoring == false));
                if(overflowHitCount != 0){ //merge lists
                    // hitCount is max. dbSize so there can be no overflow in mergeElemens
                    overflowHitCount = mergeElements(diagonalScoring, foundDiagonals, overflowHitCount +  hitCount);
                } else {
                    overflowHitCount = hitCount;
                }
                // reset pointer position
                sequenceHits = databaseHits;
                indexPointer[current_i] = databaseHits;
                indexStart = current_i;
                overflowNumMatches += numMatches;
                numMatches = 0;
                if((sequenceHits + seqListSize) >= lastSequenceHit){
                    goto outer;
                }
            };
            memcpy(sequenceHits, entries, sizeof(IndexEntryLocal) * seqListSize);
            sequenceHits += seqListSize;
            numMatches += seqListSize;
        }
        indexTo = current_i;
    }
    outer:
    indexPointer[indexTo + 1] = databaseHits + numMatches;
    size_t hitCount = evaluateBins(indexPointer, foundDiagonals + overflowHitCount,
                                   counterResultSize - overflowHitCount, indexStart, indexTo,  (diagonalScoring == false));
    //fill the output
    if(overflowHitCount != 0){ // overflow occurred
        hitCount = mergeElements(diagonalScoring, foundDiagonals, overflowHitCount + hitCount);
    }
    stats->doubleMatches = 0;
    if(diagonalScoring == false) {
        // remove double entries
        updateScoreBins(foundDiagonals, hitCount);
        stats->doubleMatches = getDoubleDiagonalMatches();
    }
    stats->kmersPerPos   = ((double)kmerListLen/(double)seq->L);
    stats->querySeqLen   = seq->L;
    stats->dbMatches     = overflowNumMatches + numMatches;
    return hitCount;
}

size_t QueryMatcher::getDoubleDiagonalMatches(){
    size_t retValue = 0;
    for(size_t i = 1; i < SCORE_RANGE; i++){
        retValue += scoreSizes[i] * i;
        //std::cout << scoreSizes[i] * i << std::endl;
    }
    return retValue;
}

void QueryMatcher::updateScoreBins(CounterResult *result, size_t elementCount) {
    for(size_t i = 0; i < elementCount; i++){
        scoreSizes[result[i].count]++;
    }
}

std::pair<hit_t *, size_t>  QueryMatcher::getResult(CounterResult * results,
                                                    size_t resultSize, const int l,
                                                    const unsigned int id,
                                                    const unsigned short thr,
                                                    const double lambda,
                                                    const bool diagonalScoring) {
    size_t elementCounter = 0;
    if (id != UINT_MAX){
        hit_t * result = (resList + 0);
        const unsigned short rawScore  = SCORE_RANGE-1;
        result->seqId = id;
        result->prefScore = rawScore;
        result->diagonal = 0;
        //result->pScore = (((float)rawScore) - mu)/ sqrtMu;
        if(diagonalScoring == false){
            result->pScore =  -computeLogProbability(rawScore, seqLens[id], mu, logMatchProb, logScoreFactorial[rawScore]);
        }else{
            double evalue = BlastScoreUtils::computeEvalue(rawScore, this->kmnByLen[l], lambda);
            result->pScore = evalue;
        }
        elementCounter++;
    }

    for (size_t i = 0; i < resultSize; i++) {
        const unsigned int seqIdCurr = results[i].id;
        const unsigned int scoreCurr = results[i].count;
        const unsigned int diagCurr  = results[i].diagonal;
        // write result to list
        if(scoreCurr >= thr && id != seqIdCurr){
            hit_t *result = (resList + elementCounter);
            result->seqId = seqIdCurr;
            result->prefScore = scoreCurr;
            result->diagonal = diagCurr;
            //printf("%d\t%d\t%f\t%f\t%f\t%f\t%f\n", result->seqId, scoreCurr, seqLens[seqIdCurr], mu, logMatchProb, logScoreFactorial[scoreCurr]);
            if(diagonalScoring == false){
                result->pScore =  (diagonalScoring) ? 0.0 :  -computeLogProbability(scoreCurr, seqLens[seqIdCurr],
                                                                                    mu, logMatchProb, logScoreFactorial[scoreCurr]);
            }else{
                double evalue = BlastScoreUtils::computeEvalue(scoreCurr, this->kmnByLen[l], lambda);
                result->pScore = evalue;
            }
            elementCounter++;
            if (elementCounter >= MAX_RES_LIST_LEN)
                break;
        }
    }
    std::pair<hit_t *, size_t>  pair = std::make_pair(this->resList, elementCounter);
    return pair;
}

void QueryMatcher::initDiagonalMatcher(size_t dbsize, unsigned int maxDbMatches) {
#define INIT(x)   cachedOperation##x = new CacheFriendlyOperations<x>(dbsize, maxDbMatches/x); \
                  activeCounter = x;
    if(dbsize/2 < L2_CACH_SIZE){
        INIT(2)
    }else if(dbsize/4 < L2_CACH_SIZE){
        INIT(4)
    }else if(dbsize/8 < L2_CACH_SIZE){
        INIT(8)
    }else if(dbsize/16 < L2_CACH_SIZE){
        INIT(16)
    }else if(dbsize/32 < L2_CACH_SIZE){
        INIT(32)
    }else if(dbsize/64 < L2_CACH_SIZE){
        INIT(64)
    }else if(dbsize/128 < L2_CACH_SIZE){
        INIT(128)
    }else if(dbsize/256 < L2_CACH_SIZE){
        INIT(256)
    }else if(dbsize/512 < L2_CACH_SIZE){
        INIT(512)
    }else if(dbsize/1024 < L2_CACH_SIZE){
        INIT(1024)
    }else {
        INIT(2048)
    }
#undef INIT
}

void QueryMatcher::deleteDiagonalMatcher(unsigned int activeCounter){
#define DELETE_CASE(x) case x: delete cachedOperation##x; break;
    switch (activeCounter){
        FOR_EACH(DELETE_CASE,2,4,8,16,32,64,128,256,512,1024,2048)
    }
#undef DELETE_CASE
}

size_t QueryMatcher::mergeElements(bool diagonalScoring, CounterResult *foundDiagonals, size_t hitCounter) {
    size_t overflowHitCount = 0;
#define MERGE_CASE(x) \
    case x: overflowHitCount = (diagonalScoring == true) ? \
                                cachedOperation##x->mergeElementsByDiagonal(foundDiagonals,hitCounter) : \
                                cachedOperation##x->mergeElementsByScore(foundDiagonals,hitCounter); \
    break;

    switch (activeCounter){
        FOR_EACH(MERGE_CASE,2,4,8,16,32,64,128,256,512,1024,2048)
    }
#undef MERGE_CASE
    return overflowHitCount;
}

size_t QueryMatcher::keepMaxScoreElementOnly(CounterResult *foundDiagonals, size_t resultSize) {
    size_t retSize = 0;
#define MAX_CASE(x) case x: retSize = cachedOperation##x->keepMaxScoreElementOnly(foundDiagonals, resultSize); break;
    switch (activeCounter){
        FOR_EACH(MAX_CASE,2,4,8,16,32,64,128,256,512,1024,2048)
    }
#undef MAX_CASE
    return retSize;
}
#undef FOR_EACH
#undef GET_MACRO
#undef FE_11
#undef FE_10
#undef FE_9
#undef FE_8
#undef FE_7
#undef FE_6
#undef FE_5
#undef FE_4
#undef FE_3
#undef FE_2
#undef FE_1<|MERGE_RESOLUTION|>--- conflicted
+++ resolved
@@ -68,11 +68,7 @@
                            double kmerMatchProb, int kmerSize, size_t dbSize,
                            unsigned int maxSeqLen, unsigned int effectiveKmerSize,
                            size_t maxHitsPerQuery, bool aaBiasCorrection,
-<<<<<<< HEAD
-                           bool diagonalScoring, unsigned int minDiagScoreThr)
-=======
                            bool diagonalScoring, unsigned int minDiagScoreThr, bool takeOnlyBestKmer)
->>>>>>> 42be3df1
 {
     this->m = m;
     this->indexTable = indexTable;
@@ -269,15 +265,10 @@
 
         for (unsigned int kmerPos = 0; kmerPos < kmerElementSize; kmerPos++) {
             // generate k-mer list
-<<<<<<< HEAD
-            const IndexEntryLocal *entries = indexTable->getDBSeqList(kmerList.index[kmerPos],
-=======
 //                        idx.printKmer(kmerList.index[kmerPos], kmerSize, m->int2aa);
 //                        std::cout << std::endl;
 
-            const IndexEntryLocal *entries = indexTable->getDBSeqList<IndexEntryLocal>(index[kmerPos],
->>>>>>> 42be3df1
-                                                                                       &seqListSize);
+            const IndexEntryLocal *entries = indexTable->getDBSeqList(index[kmerPos], &seqListSize);
 
             /////DEBUG
 //            idx.printKmer(kmerList.index[kmerPos], kmerSize, m->int2aa);
