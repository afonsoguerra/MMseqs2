--- conflicted
+++ resolved
@@ -31,7 +31,7 @@
 struct __attribute__((__packed__)) IndexEntryLocal {
     unsigned int seqId;
     unsigned short position_j;
-    
+
     static bool comapreByIdAndPos(IndexEntryLocal first, IndexEntryLocal second){
         if(first.seqId < second.seqId )
             return true;
@@ -46,9 +46,9 @@
 };
 
 class IndexTable {
-    
+
 public:
-    
+
     IndexTable (int alphabetSize, int kmerSize, bool hasSequenceLookup) {
         this->alphabetSize = alphabetSize;
         this->kmerSize = kmerSize;
@@ -64,17 +64,16 @@
         entries = NULL;
         sequenceLookup = NULL;
     }
-    
+
     virtual ~IndexTable(){
         deleteEntries();
         delete[] table;
         delete idxer;
         if(sequenceLookup != NULL){
             delete sequenceLookup;
-<<<<<<< HEAD
-        }
-    }
-    
+        }
+    }
+
     void deleteEntries(){
         if(entries != NULL && externalData == false){
             delete [] entries;
@@ -83,7 +82,7 @@
             munlock(entries, tableEntriesNum);
         }
     }
-    
+
     // count k-mers in the sequence, so enough memory for the sequence lists can be allocated in the end
     size_t addKmerCount (Sequence* s, Indexer * idxer){
         unsigned int kmerIdx;
@@ -98,61 +97,29 @@
             countKmer++;
         }
         return countKmer;
-=======
-        }
-    }
-    
-    void deleteEntries(){
-        if(entries != NULL && externalData == false){
-            delete [] entries;
-            entries = NULL;
-        }else{
-            munlock(entries, tableEntriesNum);
-        }
-    }
-    
-    // count k-mers in the sequence, so enough memory for the sequence lists can be allocated in the end
-    void addKmerCount (Sequence* s){
-        unsigned int kmerIdx;
-        s->resetCurrPos();
-        idxer->reset();
-        
-        while(s->hasNextKmer()){
-            kmerIdx = idxer->int2index(s->nextKmer(), 0, kmerSize);
-            table[kmerIdx] += 1; // size increases by one
-            tableEntriesNum++;
-        }
->>>>>>> 68e992fe
-    }
-    
+    }
+
     inline  char * getTable(unsigned int kmer){
         return table[kmer];
     }
-    
+
     // get list of DB sequences containing this k-mer
     template<typename T> inline T* getDBSeqList (int kmer, size_t* matchedListSize){
         const ptrdiff_t diff =  (table[kmer + 1] - table[kmer]) / sizeof( T );
         *matchedListSize = diff;
         return (T *) table[kmer];
     }
-    
+
     // get pointer to entries array
     char * getEntries(){
         return entries;
     }
-    
+
     // init the arrays for the sequence lists
-<<<<<<< HEAD
     void initMemory(size_t sequenzeCount, size_t tableEntriesNum, size_t aaDbSize, SequenceLookup * seqLookup) {
         this->tableEntriesNum = tableEntriesNum;
         if(hasSequenceLookup == true && seqLookup != NULL){
             sequenceLookup = seqLookup;
-=======
-    void initMemory(size_t sequenzeCount, size_t tableEntriesNum, size_t aaDbSize) {
-        this->tableEntriesNum = tableEntriesNum;
-        if(hasSequenceLookup == true){
-            sequenceLookup = new SequenceLookup(sequenzeCount, aaDbSize);
->>>>>>> 68e992fe
         }
         // allocate memory for the sequence id lists
         // tablesSizes is added to put the Size of the entry infront fo the memory
@@ -160,7 +127,7 @@
         externalData = false;
         Util::checkAllocation(entries, "Could not allocate entries memory in IndexTable::initMemory");
     }
-    
+
     // allocates memory for index tables
     void init(){
         char * it = entries;
@@ -172,7 +139,7 @@
         }
         table[tableSize] = it;
     }
-    
+
     // init index table with external data (needed for index readin)
     void initTableByExternalData(size_t sequenzeCount, size_t tableEntriesNum,
                                  char * entries, size_t * entriesSize, SequenceLookup * lookup) {
@@ -181,7 +148,6 @@
         //        initMemory(sequenzeCount, tableEntriesNum, seqDataSize);
         if(hasSequenceLookup == true && lookup != NULL){
             sequenceLookup = lookup;
-<<<<<<< HEAD
         }
         this->entries = entries;
         Debug(Debug::WARNING) << "Cache database  \n";
@@ -194,44 +160,30 @@
             magicByte += *table[i];
             it += entrySize;
         }
-=======
-        }
-        this->entries = entries;
-        Debug(Debug::WARNING) << "Cache database  \n";
-        char* it = this->entries;
-        // set the pointers in the index table to the start of the list for a certain k-mer
-        magicByte = 0; // read each entry to keep them in memory
-        for (size_t i = 0; i < tableSize; i++){
-            size_t entrySize = entriesSize[i] * this->sizeOfEntry;
-            table[i] = it;
-            magicByte += *table[i];
-            it += entrySize;
-        }
->>>>>>> 68e992fe
         table[tableSize] = it;
         externalData = true;
         Debug(Debug::WARNING) << "Read IndexTable ... Done\n";
     }
-    
+
     void revertPointer(){
         for(size_t i = tableSize - 1; i > 0; i--){
             table[i] = table[i-1];
         }
         table[0] = entries;
     }
-    
+
     void printStatisitic(char * int2aa){
         size_t minKmer = 0;
-        
+
         size_t entries = 0;
         double avgKmer = 0;
-        
+
         size_t emptyKmer = 0;
         const size_t top_N = 10;
         std::pair<size_t, size_t> topElements[top_N];
         for(size_t j =0; j < top_N; j++)
             topElements[j].first = 0;
-        
+
         for(size_t i = 0; i < tableSize - 1; i++){
             const ptrdiff_t size =  (table[i + 1] - table[i]) / this->sizeOfEntry;
             minKmer = std::min(minKmer, (size_t)size);
@@ -257,34 +209,27 @@
         Debug(Debug::WARNING) << "Top " << top_N << " Kmers\n   ";
         for(size_t j =0; j < top_N; j++){
             Debug(Debug::WARNING) << "\t";
-            
+
             this->idxer->printKmer(topElements[j].second, kmerSize, int2aa);
             Debug(Debug::WARNING) << "\t\t" << topElements[j].first << "\n";
         }
         Debug(Debug::WARNING) << "Min Kmer Size:   " << minKmer << "\n";
         Debug(Debug::WARNING) << "Empty list: " << emptyKmer << "\n";
         Debug(Debug::WARNING) << "\n";
-        
-    }
-    
+
+    }
+
     // FUNCTIONS TO OVERWRITE
     // add k-mers of the sequence to the index table
-<<<<<<< HEAD
     void addSequence (Sequence* s, Indexer * idxer, size_t aaFrom, size_t aaSize){
         // iterate over all k-mers of the sequence and add the id of s to the sequence list of the k-mer (tableDummy)
-=======
-    void addSequence (Sequence* s){
-        // iterate over all k-mers of the sequence and add the id of s to the sequence list of the k-mer (tableDummy)
-        unsigned int kmerIdx;
->>>>>>> 68e992fe
         this->size++; // amount of sequences added
         s->resetCurrPos();
         idxer->reset();
         while(s->hasNextKmer()){
-<<<<<<< HEAD
             const int * kmer = s->nextKmer();
             unsigned int kmerIdx = idxer->int2index(kmer, 0, kmerSize);
-            if(kmerIdx > aaFrom  && kmerIdx < aaFrom + aaSize){
+            if(kmerIdx >= aaFrom  && kmerIdx < aaFrom + aaSize){
                 // if region got masked do not add kmer
                 if((table[kmerIdx+1] - table[kmerIdx]) == 0)
                     continue;
@@ -294,27 +239,13 @@
                 table[kmerIdx] += sizeof(IndexEntryLocal);
             }
         }
-=======
-            kmerIdx = idxer->int2index(s->nextKmer(), 0, kmerSize);
-            // if region got masked do not add kmer
-            if((table[kmerIdx+1] - table[kmerIdx]) == 0)
-                continue;
-            IndexEntryLocal * entry = (IndexEntryLocal *) (table[kmerIdx]);
-            entry->seqId      = s->getId();
-            entry->position_j = s->getCurrentPosition();
-            table[kmerIdx] += sizeof(IndexEntryLocal);
-        }
-        if(hasSequenceLookup == true){
-            sequenceLookup->addSequence(s);
-        }
->>>>>>> 68e992fe
-    }
-    
+    }
+
     // prints the IndexTable
     void print(char * int2aa) {
         for (size_t i = 0; i < tableSize; i++){
             ptrdiff_t entrieSize = (table[i+1] - table[i]) / sizeof(IndexEntryLocal);
-            
+
             if (entrieSize > 0){
                 idxer->printKmer(i, kmerSize, int2aa);
                 Debug(Debug::INFO) << "\n";
@@ -325,39 +256,39 @@
             }
         }
     };
-    
+
     // get amount of sequences in Index
     size_t getSize() {  return size; };
-    
+
     // returns the size of  table entries
     int64_t getTableEntriesNum(){ return tableEntriesNum; };
-    
+
     // returns table size
     size_t getTableSize(){ return tableSize; };
-    
+
     // returns table
     char ** getTable(){ return table; };
-    
+
     // returns the size of the entry (int for global) (IndexEntryLocal for local)
     size_t getSizeOfEntry() { return sizeOfEntry; }
-    
+
     SequenceLookup *getSequenceLookup(){ return sequenceLookup; }
-    
+
     int getKmerSize() {
         return kmerSize;
     }
-    
+
     int getAlphabetSize() {
         return alphabetSize;
     }
-    
-    
+
+
     struct __attribute__((__packed__)) TableEntry{
         unsigned int kmer;
         unsigned int seqId;
         unsigned short position_j;
     };
-    
+
     static void fillEntries(DBReader<unsigned int> *dbr, size_t aaSize, size_t dbFrom, size_t dbTo,
                             Sequence *seq, SequenceLookup * sequenceLookup,
                             IndexTable::TableEntry *entries, size_t tableEntrieNum, size_t alphabetSize, size_t threads) {
@@ -366,7 +297,7 @@
             Sequence s(seq->getMaxLen(), seq->aa2int, seq->int2aa,
                        seq->getSeqType(), seq->getKmerSize(), seq->isSpaced(), false);
             Indexer idxer(alphabetSize, seq->getKmerSize());
-            
+
             size_t threadFrom, threadSize;
             int thread_idx = 0;
 #ifdef OPENMP
@@ -395,10 +326,10 @@
                 }
             }
         }
-        
-    }
-    
-    
+
+    }
+
+
     static bool compareTableEntryByKmer(TableEntry first, TableEntry second){
         return (first.kmer < second.kmer) ? true : false;
     }
@@ -420,7 +351,7 @@
             }
             tableEntriesNum += Util::overlappingKmers(seqLen, seq->getEffectiveKmerSize());
         }
-        
+
         SequenceLookup * sequenceLookup = new SequenceLookup(dbSize, aaDbSize);
         size_t maskedResidues = 0;
         size_t aaCount = 0;
@@ -453,7 +384,7 @@
         Debug(Debug::INFO) << "\nIndex table: sort residues ... ";
         omptl::sort(sortableEntries, sortableEntries + tableEntriesNum, compareTableEntryByKmer);
         Debug(Debug::INFO) << "Done";
-        
+
         IndexEntryLocal * indexEntries = (IndexEntryLocal *) sortableEntries;
         Debug(Debug::INFO) << "\nIndex table: Count and rewrite entries  ... ";
         for(size_t pos = 0; pos < tableEntriesNum; pos++){
@@ -479,43 +410,43 @@
             }
         }
     }
-    
-    
+
+
 protected:
     // number of entries in all sequence lists
     int64_t tableEntriesNum; // must be 64bit
-    
+
     // alphabetSize**kmerSize
     size_t tableSize;
-    
+
     // Index table: contains pointers to the k-mer start position in entries array
     // Needed for fast access
     char** __restrict table;
-    
+
     // Index table entries: ids of sequences containing a certain k-mer, stored sequentially in the memory
     char* entries;
-    
+
     Indexer* idxer;
-    
+
     int alphabetSize;
-    
+
     int kmerSize;
-    
+
     // is sequence lookup needed
     bool hasSequenceLookup;
-    
+
     // amount of sequences in Index
     size_t size;
-    
+
     // entry size
     size_t sizeOfEntry;
-    
+
     // sequence lookup
     SequenceLookup *sequenceLookup;
-    
+
     // external data from mmap
     bool externalData;
-    
+
     // magic byte to avoid compiler optimisation
     size_t magicByte;
 };
