#include <iostream>
#include <unistd.h>
#include <string>
#include <signal.h>
#include <execinfo.h>
#include "Prefiltering.h"
#include "CommandDeclarations.h"


#ifdef OPENMP
#include <omp.h>
#endif

#ifdef HAVE_MPI
#include <mpi.h>
#endif


void mmseqs_debug_catch_signal(int sig_num)
{
  if(sig_num == SIGILL)
  {
    fprintf(stderr, "Your CPU does not support all the latest features that this version of mmseqs makes use of!\n"
                    "Please run on a newer machine.");
    EXIT(sig_num);
  }
  else
  {
    fprintf (stderr, "\n\n-------------------------8<-----------------------\nExiting on error!\n");
    fprintf (stderr, "Signal %d received\n",sig_num);
    perror("ERROR (can be bogus)");

    fprintf(stderr, "Backtrace:");
    void *buffer[30];
    int nptrs = backtrace(buffer, 30);
    backtrace_symbols_fd(buffer, nptrs, 2);
    fprintf (stderr, "------------------------->8-----------------------\n\n"
        "Send the binary program that caused this error and the coredump (ls core.*).\n"
        "Or send the backtrace:"
        "\n$ gdb -ex=bt --batch PROGRAMM_NAME CORE_FILE\n"
        "If there is no core file, enable coredumps in your shell and run again:\n"
        "$ ulimit -c unlimited\n\n");
  }

  EXIT(1);
}

void mmseqs_cuticle_init()
{
  struct sigaction handler;
  handler.sa_handler = mmseqs_debug_catch_signal;
  sigemptyset(&handler.sa_mask);
  handler.sa_flags = 0;

  sigaction(SIGFPE, &handler, NULL);
  sigaction(SIGSEGV, &handler, NULL);
  sigaction(SIGBUS, &handler, NULL);
  sigaction(SIGABRT, &handler, NULL);
}

void printUsagePrefiltering(){

    std::string usage("\nCalculates similarity scores between all sequences in the query database and all sequences in the target database.\n");
    usage.append("Written by Maria Hauser (mhauser@genzentrum.lmu.de) & Martin Steinegger (Martin.Steinegger@campus.lmu.de)\n\n");
    usage.append("USAGE: mmseqs_pref ffindexQueryDBBase ffindexTargetDBBase ffindexOutDBBase [opts]\n"
            "-m              \t[file]\tAmino acid substitution matrix file.\n"
            "-s              \t[float]\tSensitivity in the range [1:7] (default=4)\n"
            "-k              \t[int]\tk-mer size in the range [4:7] (default=6).\n"
            "-a              \t[int]\tAmino acid alphabet size (default=21).\n"
            "--z-score-thr   \t[float]\tZ-score threshold [default: 50.0]\n"
            "--max-seq-len   \t[int]\tMaximum sequence length (default=50000).\n"
            "--nucleotides   \t\tNucleotide sequences input.\n"
<<<<<<< HEAD
            "--profile       \t\tHMM Profile input.\n"
            "--max-seqs      \t[int]\tMaximum result sequences per query (default=100)\n"
            "--no-comp-bias-corr \tSwitch off local amino acid composition bias correction.\n"
            "--split         \tSplits target databases in n equal distrbuted junks (default=1)\n"
            "--threads       \t[int]\tNumber of threads used to compute. (Default=all cpus)\n"
=======
            "--max-seqs   \t[int]\tMaximum result sequences per query (default=100)\n"
            "--no-comp-bias-corr  \t\tSwitch off local amino acid composition bias correction.\n"
            "--tdb-seq-cut   \t\tSplits target databases in junks for x sequences. (For memory saving only)\n"
            "--threads       \t[int]\tNumber of threads used to compute (default=all cores).\n"
>>>>>>> 99f552ae
            "--skip          \t[int]\tNumber of skipped k-mers during the index table generation.\n"
            "-v              \t[int]\tVerbosity level: 0=NOTHING, 1=ERROR, 2=WARNING, 3=INFO (default=3).\n");
    Debug(Debug::INFO) << usage;
}

void parseArgs(int argc, const char** argv, std::string* ffindexQueryDBBase,
               std::string* ffindexTargetDBBase, std::string* ffindexOutDBBase,
               std::string* scoringMatrixFile, float* sens, int* kmerSize,
               int* alphabetSize, float* zscoreThr, size_t* maxSeqLen,
               int* querySeqType, int * targetSeqType, size_t* maxResListLen, bool* compBiasCorrection,
               int* split, int* threads, int* skip, int* verbosity){

    if (argc < 4){
        printUsagePrefiltering();
        EXIT(EXIT_FAILURE);
    }

    ffindexQueryDBBase->assign(argv[1]);
    ffindexTargetDBBase->assign(argv[2]);
    ffindexOutDBBase->assign(argv[3]);

    int i = 4;
    while (i < argc){
        if (strcmp(argv[i], "-m") == 0){
            if (*querySeqType == Sequence::NUCLEOTIDES){
                Debug(Debug::ERROR) << "No scoring matrix is allowed for nucleotide sequences.\n";
                EXIT(EXIT_FAILURE);
            }
            if (++i < argc){
                scoringMatrixFile->assign(argv[i]);
                i++;
            }
            else {
                printUsagePrefiltering();
                Debug(Debug::ERROR) << "No value provided for " << argv[i-1] << "\n";
                EXIT(EXIT_FAILURE);
            }
        } 
        else if (strcmp(argv[i], "-s") == 0){
            if (++i < argc){
                *sens = atof(argv[i]);
                if (*sens < 1.0 || *sens > 7.0){
                    Debug(Debug::ERROR) << "Please choose sensitivity in the range [1:7].\n";
                    EXIT(EXIT_FAILURE);
                }
                i++;
            }
            else {
                printUsagePrefiltering();
                Debug(Debug::ERROR) << "No value provided for " << argv[i-1] << "\n";
                EXIT(EXIT_FAILURE);
            }
        }
        else if (strcmp(argv[i], "-k") == 0){
            if (++i < argc){
                *kmerSize = atoi(argv[i]);
                if (*kmerSize < 4 || *kmerSize > 7){
                    Debug(Debug::ERROR) << "Please choose k in the range [4:7].\n";
                    EXIT(EXIT_FAILURE);
                }
                i++;
            }
            else {
                printUsagePrefiltering();
                Debug(Debug::ERROR) << "No value provided for " << argv[i-1] << "\n";
                EXIT(EXIT_FAILURE);
            }
        }
        else if (strcmp(argv[i], "-a") == 0){
            if (++i < argc){
                *alphabetSize = atoi(argv[i]);
                i++;
            }
            else {
                printUsagePrefiltering();
                Debug(Debug::ERROR) << "No value provided for " << argv[i-1] << "\n";
                EXIT(EXIT_FAILURE);
            }
        }
        else if (strcmp(argv[i], "--z-score-thr") == 0){
            if (++i < argc){
                *zscoreThr = atof(argv[i]);
                i++;
            }
            else {
                printUsagePrefiltering();
                Debug(Debug::ERROR) << "No value provided" << argv[i-1] << "\n";
                EXIT(EXIT_FAILURE);
            }
        }
        else if (strcmp(argv[i], "--max-seq-len") == 0){
            if (++i < argc){
                *maxSeqLen = atoi(argv[i]);
                i++;
            }
            else {
                printUsagePrefiltering();
                Debug(Debug::ERROR) << "No value provided for " << argv[i-1] << "\n";
                EXIT(EXIT_FAILURE);
            }
        }
         else if (strcmp(argv[i], "--nucleotides") == 0){
            if (strcmp(scoringMatrixFile->c_str(), "") != 0){
                Debug(Debug::ERROR) << "No scoring matrix is allowed for nucleotide sequences.\n";
                EXIT(EXIT_FAILURE);
            }                                                           
             *querySeqType = Sequence::NUCLEOTIDES;
             *targetSeqType = Sequence::NUCLEOTIDES;
             i++;
         }else if (strcmp(argv[i], "--profile") == 0){
             *querySeqType = Sequence::HMM_PROFILE;
             *targetSeqType = Sequence::AMINO_ACIDS;

             i++;
         }
         else if (strcmp(argv[i], "--max-seqs") == 0){
            if (++i < argc){
                *maxResListLen = atoi(argv[i]);
                i++;
            }
            else {
                printUsagePrefiltering();
                Debug(Debug::ERROR) << "No value provided for " << argv[i-1] << "\n";
                EXIT(EXIT_FAILURE);
            }
        }
        else if (strcmp(argv[i], "--no-comp-bias-corr") == 0){
            *compBiasCorrection = false;
            i++;
        }
        else if (strcmp(argv[i], "--skip") == 0){
            if (++i < argc){
                *skip = atoi(argv[i]);
                i++;
            }
            else {
                printUsagePrefiltering();
                Debug(Debug::ERROR) << "No value provided for " << argv[i-1] << "\n";
                EXIT(EXIT_FAILURE);
            }
        }
        else if (strcmp(argv[i], "--threads") == 0){
            if (++i < argc){
                *threads = atoi(argv[i]);
                i++;
            }
            else {
                printUsagePrefiltering();
                Debug(Debug::ERROR) << "No value provided for " << argv[i-1] << "\n";
                exit(EXIT_FAILURE);
            }
        }
        else if (strcmp(argv[i], "-v") == 0){
            if (++i < argc){
                *verbosity = atoi(argv[i]);
                if (*verbosity < 0 || *verbosity > 3){
                    Debug(Debug::ERROR) << "Wrong value for verbosity, please choose one in the range [0:3].\n";
                    EXIT(1);
                }
                i++;
            }
            else {
                printUsagePrefiltering();
                Debug(Debug::ERROR) << "No value provided for " << argv[i-1] << "\n";
                EXIT(EXIT_FAILURE);
            }
        }
        else if (strcmp(argv[i], "--split") == 0){
            if (++i < argc){
                *split = atoi(argv[i]);
                i++;
            }
            else {
                printUsagePrefiltering();
                Debug(Debug::ERROR) << "No value provided for " << argv[i-1] << "\n";
                EXIT(EXIT_FAILURE);
            }
        }
        else {
            printUsagePrefiltering();
            Debug(Debug::ERROR) << "Wrong argument: " << argv[i] << "\n";
            EXIT(EXIT_FAILURE);
        }
    }

    if (strcmp (scoringMatrixFile->c_str(), "") == 0){
        printUsagePrefiltering();
        Debug(Debug::ERROR) << "\nPlease provide a scoring matrix file. You can find scoring matrix files in $INSTALLDIR/data/.\n";
        EXIT(EXIT_FAILURE);
    }
}


// this is needed because with GCC4.7 omp_get_num_threads() returns just 1.
int omp_thread_count() {
    int n = 0;
#pragma omp parallel reduction(+:n)
    n += 1;
    return n;
}

int prefilter(int argc, const char **argv)
{
#ifdef HAVE_MPI 
    int mpi_error,mpi_rank,mpi_num_procs;
    mpi_error = MPI_Init(&argc, &argv);
    mpi_error = MPI_Comm_rank(MPI_COMM_WORLD, &mpi_rank);
    mpi_error = MPI_Comm_size(MPI_COMM_WORLD, &mpi_num_procs);
    Debug(Debug::WARNING) << "MPI Init...\n";
    Debug(Debug::WARNING) << "Rank: " << mpi_rank << " Size: " << mpi_num_procs << "\n";


#endif
    mmseqs_cuticle_init();

    int verbosity = Debug::INFO;

    struct timeval start, end;
    gettimeofday(&start, NULL);

    int kmerSize =  6;
    int alphabetSize = 21;
    size_t maxSeqLen = 50000;
    size_t maxResListLen = 100;
    float sensitivity = 4.0f;
    int split = 1;
    int skip = 0;
    int querySeqType  = Sequence::AMINO_ACIDS;
    int targetSeqType = Sequence::AMINO_ACIDS;

    int threads = 1;
#ifdef OPENMP
    threads = omp_thread_count();
#endif
    bool compBiasCorrection = true;
    float zscoreThr = 50.0f;

    std::string queryDB = "";
    std::string targetDB = "";
    std::string outDB = "";
    std::string scoringMatrixFile = "";

    // print command line
    Debug(Debug::WARNING) << "Program call:\n";
    for (int i = 0; i < argc; i++)
        Debug(Debug::WARNING) << argv[i] << " ";
    Debug(Debug::WARNING) << "\n\n";

    parseArgs(argc, argv, &queryDB, &targetDB, &outDB, &scoringMatrixFile,
                          &sensitivity, &kmerSize, &alphabetSize, &zscoreThr,
                          &maxSeqLen, &querySeqType, &targetSeqType, &maxResListLen, &compBiasCorrection,
                          &split, &threads, &skip, &verbosity);

#ifdef OPENMP
    omp_set_num_threads(threads);
#endif

    Debug::setDebugLevel(verbosity);

    if (querySeqType == Sequence::NUCLEOTIDES)
        alphabetSize = 5;

    Debug(Debug::WARNING) << "k-mer size: " << kmerSize << "\n";
    Debug(Debug::WARNING) << "Alphabet size: " << alphabetSize << "\n";
    Debug(Debug::WARNING) << "Sensitivity: " << sensitivity << "\n";
    Debug(Debug::WARNING) << "Z-score threshold: " << zscoreThr << "\n";
    if (compBiasCorrection)
        Debug(Debug::WARNING) << "Compositional bias correction is switched on.\n";
    else
        Debug(Debug::WARNING) << "Compositional bias correction is switched off.\n";
    Debug(Debug::WARNING) << "\n";

    std::string queryDBIndex = queryDB + ".index";
    std::string targetDBIndex = targetDB + ".index";
    std::string outDBIndex = outDB + ".index";

    Debug(Debug::WARNING) << "Initialising data structures...\n";
    Prefiltering* pref = new Prefiltering(queryDB, queryDBIndex, targetDB, targetDBIndex,
                                          outDB, outDBIndex, scoringMatrixFile, sensitivity,
                                          kmerSize, maxResListLen, alphabetSize, zscoreThr,
                                          maxSeqLen, querySeqType, targetSeqType, compBiasCorrection,
                                          split, skip);

    gettimeofday(&end, NULL);
    int sec = end.tv_sec - start.tv_sec;
    Debug(Debug::WARNING) << "Time for init: " << (sec / 3600) << " h " << (sec % 3600 / 60) << " m " << (sec % 60) << "s\n\n\n";
    gettimeofday(&start, NULL);
#ifdef HAVE_MPI
    pref->run(mpi_rank, mpi_num_procs);
#else
    pref->run();
#endif
    gettimeofday(&end, NULL);
    sec = end.tv_sec - start.tv_sec;
<<<<<<< HEAD
    Debug(Debug::WARNING) << "\nTime for prefiltering scores calculation: " << (sec / 3600) << " h " << (sec % 3600 / 60) << " m " << (sec % 60) << "s\n";
#ifdef HAVE_MPI
    MPI_Finalize();
#endif
=======
    Debug(Debug::WARNING) << "\nTime for the prefiltering run: " << (sec / 3600) << " h " << (sec % 3600 / 60) << " m " << (sec % 60) << "s\n";

>>>>>>> 99f552ae
    return 0;
}
<|MERGE_RESOLUTION|>--- conflicted
+++ resolved
@@ -1,389 +1,370 @@
-#include <iostream>
-#include <unistd.h>
-#include <string>
-#include <signal.h>
-#include <execinfo.h>
-#include "Prefiltering.h"
-#include "CommandDeclarations.h"
-
-
-#ifdef OPENMP
-#include <omp.h>
-#endif
-
-#ifdef HAVE_MPI
-#include <mpi.h>
-#endif
-
-
-void mmseqs_debug_catch_signal(int sig_num)
-{
-  if(sig_num == SIGILL)
-  {
-    fprintf(stderr, "Your CPU does not support all the latest features that this version of mmseqs makes use of!\n"
-                    "Please run on a newer machine.");
-    EXIT(sig_num);
-  }
-  else
-  {
-    fprintf (stderr, "\n\n-------------------------8<-----------------------\nExiting on error!\n");
-    fprintf (stderr, "Signal %d received\n",sig_num);
-    perror("ERROR (can be bogus)");
-
-    fprintf(stderr, "Backtrace:");
-    void *buffer[30];
-    int nptrs = backtrace(buffer, 30);
-    backtrace_symbols_fd(buffer, nptrs, 2);
-    fprintf (stderr, "------------------------->8-----------------------\n\n"
-        "Send the binary program that caused this error and the coredump (ls core.*).\n"
-        "Or send the backtrace:"
-        "\n$ gdb -ex=bt --batch PROGRAMM_NAME CORE_FILE\n"
-        "If there is no core file, enable coredumps in your shell and run again:\n"
-        "$ ulimit -c unlimited\n\n");
-  }
-
-  EXIT(1);
-}
-
-void mmseqs_cuticle_init()
-{
-  struct sigaction handler;
-  handler.sa_handler = mmseqs_debug_catch_signal;
-  sigemptyset(&handler.sa_mask);
-  handler.sa_flags = 0;
-
-  sigaction(SIGFPE, &handler, NULL);
-  sigaction(SIGSEGV, &handler, NULL);
-  sigaction(SIGBUS, &handler, NULL);
-  sigaction(SIGABRT, &handler, NULL);
-}
-
-void printUsagePrefiltering(){
-
-    std::string usage("\nCalculates similarity scores between all sequences in the query database and all sequences in the target database.\n");
-    usage.append("Written by Maria Hauser (mhauser@genzentrum.lmu.de) & Martin Steinegger (Martin.Steinegger@campus.lmu.de)\n\n");
-    usage.append("USAGE: mmseqs_pref ffindexQueryDBBase ffindexTargetDBBase ffindexOutDBBase [opts]\n"
-            "-m              \t[file]\tAmino acid substitution matrix file.\n"
-            "-s              \t[float]\tSensitivity in the range [1:7] (default=4)\n"
-            "-k              \t[int]\tk-mer size in the range [4:7] (default=6).\n"
-            "-a              \t[int]\tAmino acid alphabet size (default=21).\n"
-            "--z-score-thr   \t[float]\tZ-score threshold [default: 50.0]\n"
-            "--max-seq-len   \t[int]\tMaximum sequence length (default=50000).\n"
-            "--nucleotides   \t\tNucleotide sequences input.\n"
-<<<<<<< HEAD
-            "--profile       \t\tHMM Profile input.\n"
-            "--max-seqs      \t[int]\tMaximum result sequences per query (default=100)\n"
-            "--no-comp-bias-corr \tSwitch off local amino acid composition bias correction.\n"
-            "--split         \tSplits target databases in n equal distrbuted junks (default=1)\n"
-            "--threads       \t[int]\tNumber of threads used to compute. (Default=all cpus)\n"
-=======
-            "--max-seqs   \t[int]\tMaximum result sequences per query (default=100)\n"
-            "--no-comp-bias-corr  \t\tSwitch off local amino acid composition bias correction.\n"
-            "--tdb-seq-cut   \t\tSplits target databases in junks for x sequences. (For memory saving only)\n"
-            "--threads       \t[int]\tNumber of threads used to compute (default=all cores).\n"
->>>>>>> 99f552ae
-            "--skip          \t[int]\tNumber of skipped k-mers during the index table generation.\n"
-            "-v              \t[int]\tVerbosity level: 0=NOTHING, 1=ERROR, 2=WARNING, 3=INFO (default=3).\n");
-    Debug(Debug::INFO) << usage;
-}
-
-void parseArgs(int argc, const char** argv, std::string* ffindexQueryDBBase,
-               std::string* ffindexTargetDBBase, std::string* ffindexOutDBBase,
-               std::string* scoringMatrixFile, float* sens, int* kmerSize,
-               int* alphabetSize, float* zscoreThr, size_t* maxSeqLen,
-               int* querySeqType, int * targetSeqType, size_t* maxResListLen, bool* compBiasCorrection,
-               int* split, int* threads, int* skip, int* verbosity){
-
-    if (argc < 4){
-        printUsagePrefiltering();
-        EXIT(EXIT_FAILURE);
-    }
-
-    ffindexQueryDBBase->assign(argv[1]);
-    ffindexTargetDBBase->assign(argv[2]);
-    ffindexOutDBBase->assign(argv[3]);
-
-    int i = 4;
-    while (i < argc){
-        if (strcmp(argv[i], "-m") == 0){
-            if (*querySeqType == Sequence::NUCLEOTIDES){
-                Debug(Debug::ERROR) << "No scoring matrix is allowed for nucleotide sequences.\n";
-                EXIT(EXIT_FAILURE);
-            }
-            if (++i < argc){
-                scoringMatrixFile->assign(argv[i]);
-                i++;
-            }
-            else {
-                printUsagePrefiltering();
-                Debug(Debug::ERROR) << "No value provided for " << argv[i-1] << "\n";
-                EXIT(EXIT_FAILURE);
-            }
-        } 
-        else if (strcmp(argv[i], "-s") == 0){
-            if (++i < argc){
-                *sens = atof(argv[i]);
-                if (*sens < 1.0 || *sens > 7.0){
-                    Debug(Debug::ERROR) << "Please choose sensitivity in the range [1:7].\n";
-                    EXIT(EXIT_FAILURE);
-                }
-                i++;
-            }
-            else {
-                printUsagePrefiltering();
-                Debug(Debug::ERROR) << "No value provided for " << argv[i-1] << "\n";
-                EXIT(EXIT_FAILURE);
-            }
-        }
-        else if (strcmp(argv[i], "-k") == 0){
-            if (++i < argc){
-                *kmerSize = atoi(argv[i]);
-                if (*kmerSize < 4 || *kmerSize > 7){
-                    Debug(Debug::ERROR) << "Please choose k in the range [4:7].\n";
-                    EXIT(EXIT_FAILURE);
-                }
-                i++;
-            }
-            else {
-                printUsagePrefiltering();
-                Debug(Debug::ERROR) << "No value provided for " << argv[i-1] << "\n";
-                EXIT(EXIT_FAILURE);
-            }
-        }
-        else if (strcmp(argv[i], "-a") == 0){
-            if (++i < argc){
-                *alphabetSize = atoi(argv[i]);
-                i++;
-            }
-            else {
-                printUsagePrefiltering();
-                Debug(Debug::ERROR) << "No value provided for " << argv[i-1] << "\n";
-                EXIT(EXIT_FAILURE);
-            }
-        }
-        else if (strcmp(argv[i], "--z-score-thr") == 0){
-            if (++i < argc){
-                *zscoreThr = atof(argv[i]);
-                i++;
-            }
-            else {
-                printUsagePrefiltering();
-                Debug(Debug::ERROR) << "No value provided" << argv[i-1] << "\n";
-                EXIT(EXIT_FAILURE);
-            }
-        }
-        else if (strcmp(argv[i], "--max-seq-len") == 0){
-            if (++i < argc){
-                *maxSeqLen = atoi(argv[i]);
-                i++;
-            }
-            else {
-                printUsagePrefiltering();
-                Debug(Debug::ERROR) << "No value provided for " << argv[i-1] << "\n";
-                EXIT(EXIT_FAILURE);
-            }
-        }
-         else if (strcmp(argv[i], "--nucleotides") == 0){
-            if (strcmp(scoringMatrixFile->c_str(), "") != 0){
-                Debug(Debug::ERROR) << "No scoring matrix is allowed for nucleotide sequences.\n";
-                EXIT(EXIT_FAILURE);
-            }                                                           
-             *querySeqType = Sequence::NUCLEOTIDES;
-             *targetSeqType = Sequence::NUCLEOTIDES;
-             i++;
-         }else if (strcmp(argv[i], "--profile") == 0){
-             *querySeqType = Sequence::HMM_PROFILE;
-             *targetSeqType = Sequence::AMINO_ACIDS;
-
-             i++;
-         }
-         else if (strcmp(argv[i], "--max-seqs") == 0){
-            if (++i < argc){
-                *maxResListLen = atoi(argv[i]);
-                i++;
-            }
-            else {
-                printUsagePrefiltering();
-                Debug(Debug::ERROR) << "No value provided for " << argv[i-1] << "\n";
-                EXIT(EXIT_FAILURE);
-            }
-        }
-        else if (strcmp(argv[i], "--no-comp-bias-corr") == 0){
-            *compBiasCorrection = false;
-            i++;
-        }
-        else if (strcmp(argv[i], "--skip") == 0){
-            if (++i < argc){
-                *skip = atoi(argv[i]);
-                i++;
-            }
-            else {
-                printUsagePrefiltering();
-                Debug(Debug::ERROR) << "No value provided for " << argv[i-1] << "\n";
-                EXIT(EXIT_FAILURE);
-            }
-        }
-        else if (strcmp(argv[i], "--threads") == 0){
-            if (++i < argc){
-                *threads = atoi(argv[i]);
-                i++;
-            }
-            else {
-                printUsagePrefiltering();
-                Debug(Debug::ERROR) << "No value provided for " << argv[i-1] << "\n";
-                exit(EXIT_FAILURE);
-            }
-        }
-        else if (strcmp(argv[i], "-v") == 0){
-            if (++i < argc){
-                *verbosity = atoi(argv[i]);
-                if (*verbosity < 0 || *verbosity > 3){
-                    Debug(Debug::ERROR) << "Wrong value for verbosity, please choose one in the range [0:3].\n";
-                    EXIT(1);
-                }
-                i++;
-            }
-            else {
-                printUsagePrefiltering();
-                Debug(Debug::ERROR) << "No value provided for " << argv[i-1] << "\n";
-                EXIT(EXIT_FAILURE);
-            }
-        }
-        else if (strcmp(argv[i], "--split") == 0){
-            if (++i < argc){
-                *split = atoi(argv[i]);
-                i++;
-            }
-            else {
-                printUsagePrefiltering();
-                Debug(Debug::ERROR) << "No value provided for " << argv[i-1] << "\n";
-                EXIT(EXIT_FAILURE);
-            }
-        }
-        else {
-            printUsagePrefiltering();
-            Debug(Debug::ERROR) << "Wrong argument: " << argv[i] << "\n";
-            EXIT(EXIT_FAILURE);
-        }
-    }
-
-    if (strcmp (scoringMatrixFile->c_str(), "") == 0){
-        printUsagePrefiltering();
-        Debug(Debug::ERROR) << "\nPlease provide a scoring matrix file. You can find scoring matrix files in $INSTALLDIR/data/.\n";
-        EXIT(EXIT_FAILURE);
-    }
-}
-
-
-// this is needed because with GCC4.7 omp_get_num_threads() returns just 1.
-int omp_thread_count() {
-    int n = 0;
-#pragma omp parallel reduction(+:n)
-    n += 1;
-    return n;
-}
-
-int prefilter(int argc, const char **argv)
-{
-#ifdef HAVE_MPI 
-    int mpi_error,mpi_rank,mpi_num_procs;
-    mpi_error = MPI_Init(&argc, &argv);
-    mpi_error = MPI_Comm_rank(MPI_COMM_WORLD, &mpi_rank);
-    mpi_error = MPI_Comm_size(MPI_COMM_WORLD, &mpi_num_procs);
-    Debug(Debug::WARNING) << "MPI Init...\n";
-    Debug(Debug::WARNING) << "Rank: " << mpi_rank << " Size: " << mpi_num_procs << "\n";
-
-
-#endif
-    mmseqs_cuticle_init();
-
-    int verbosity = Debug::INFO;
-
-    struct timeval start, end;
-    gettimeofday(&start, NULL);
-
-    int kmerSize =  6;
-    int alphabetSize = 21;
-    size_t maxSeqLen = 50000;
-    size_t maxResListLen = 100;
-    float sensitivity = 4.0f;
-    int split = 1;
-    int skip = 0;
-    int querySeqType  = Sequence::AMINO_ACIDS;
-    int targetSeqType = Sequence::AMINO_ACIDS;
-
-    int threads = 1;
-#ifdef OPENMP
-    threads = omp_thread_count();
-#endif
-    bool compBiasCorrection = true;
-    float zscoreThr = 50.0f;
-
-    std::string queryDB = "";
-    std::string targetDB = "";
-    std::string outDB = "";
-    std::string scoringMatrixFile = "";
-
-    // print command line
-    Debug(Debug::WARNING) << "Program call:\n";
-    for (int i = 0; i < argc; i++)
-        Debug(Debug::WARNING) << argv[i] << " ";
-    Debug(Debug::WARNING) << "\n\n";
-
-    parseArgs(argc, argv, &queryDB, &targetDB, &outDB, &scoringMatrixFile,
-                          &sensitivity, &kmerSize, &alphabetSize, &zscoreThr,
-                          &maxSeqLen, &querySeqType, &targetSeqType, &maxResListLen, &compBiasCorrection,
-                          &split, &threads, &skip, &verbosity);
-
-#ifdef OPENMP
-    omp_set_num_threads(threads);
-#endif
-
-    Debug::setDebugLevel(verbosity);
-
-    if (querySeqType == Sequence::NUCLEOTIDES)
-        alphabetSize = 5;
-
-    Debug(Debug::WARNING) << "k-mer size: " << kmerSize << "\n";
-    Debug(Debug::WARNING) << "Alphabet size: " << alphabetSize << "\n";
-    Debug(Debug::WARNING) << "Sensitivity: " << sensitivity << "\n";
-    Debug(Debug::WARNING) << "Z-score threshold: " << zscoreThr << "\n";
-    if (compBiasCorrection)
-        Debug(Debug::WARNING) << "Compositional bias correction is switched on.\n";
-    else
-        Debug(Debug::WARNING) << "Compositional bias correction is switched off.\n";
-    Debug(Debug::WARNING) << "\n";
-
-    std::string queryDBIndex = queryDB + ".index";
-    std::string targetDBIndex = targetDB + ".index";
-    std::string outDBIndex = outDB + ".index";
-
-    Debug(Debug::WARNING) << "Initialising data structures...\n";
-    Prefiltering* pref = new Prefiltering(queryDB, queryDBIndex, targetDB, targetDBIndex,
-                                          outDB, outDBIndex, scoringMatrixFile, sensitivity,
-                                          kmerSize, maxResListLen, alphabetSize, zscoreThr,
-                                          maxSeqLen, querySeqType, targetSeqType, compBiasCorrection,
-                                          split, skip);
-
-    gettimeofday(&end, NULL);
-    int sec = end.tv_sec - start.tv_sec;
-    Debug(Debug::WARNING) << "Time for init: " << (sec / 3600) << " h " << (sec % 3600 / 60) << " m " << (sec % 60) << "s\n\n\n";
-    gettimeofday(&start, NULL);
-#ifdef HAVE_MPI
-    pref->run(mpi_rank, mpi_num_procs);
-#else
-    pref->run();
-#endif
-    gettimeofday(&end, NULL);
-    sec = end.tv_sec - start.tv_sec;
-<<<<<<< HEAD
-    Debug(Debug::WARNING) << "\nTime for prefiltering scores calculation: " << (sec / 3600) << " h " << (sec % 3600 / 60) << " m " << (sec % 60) << "s\n";
-#ifdef HAVE_MPI
-    MPI_Finalize();
-#endif
-=======
-    Debug(Debug::WARNING) << "\nTime for the prefiltering run: " << (sec / 3600) << " h " << (sec % 3600 / 60) << " m " << (sec % 60) << "s\n";
-
->>>>>>> 99f552ae
-    return 0;
-}
+#include <iostream>
+#include <unistd.h>
+#include <string>
+#include <signal.h>
+#include <execinfo.h>
+#include "Prefiltering.h"
+#include "CommandDeclarations.h"
+
+
+#ifdef OPENMP
+#include <omp.h>
+#endif
+
+#ifdef HAVE_MPI
+#include <mpi.h>
+#endif
+
+
+void mmseqs_debug_catch_signal(int sig_num)
+{
+  if(sig_num == SIGILL)
+  {
+    fprintf(stderr, "Your CPU does not support all the latest features that this version of mmseqs makes use of!\n"
+                    "Please run on a newer machine.");
+    EXIT(sig_num);
+  }
+  else
+  {
+    fprintf (stderr, "\n\n-------------------------8<-----------------------\nExiting on error!\n");
+    fprintf (stderr, "Signal %d received\n",sig_num);
+    perror("ERROR (can be bogus)");
+
+    fprintf(stderr, "Backtrace:");
+    void *buffer[30];
+    int nptrs = backtrace(buffer, 30);
+    backtrace_symbols_fd(buffer, nptrs, 2);
+    fprintf (stderr, "------------------------->8-----------------------\n\n"
+        "Send the binary program that caused this error and the coredump (ls core.*).\n"
+        "Or send the backtrace:"
+        "\n$ gdb -ex=bt --batch PROGRAMM_NAME CORE_FILE\n"
+        "If there is no core file, enable coredumps in your shell and run again:\n"
+        "$ ulimit -c unlimited\n\n");
+  }
+
+  EXIT(1);
+}
+
+void mmseqs_cuticle_init()
+{
+  struct sigaction handler;
+  handler.sa_handler = mmseqs_debug_catch_signal;
+  sigemptyset(&handler.sa_mask);
+  handler.sa_flags = 0;
+
+  sigaction(SIGFPE, &handler, NULL);
+  sigaction(SIGSEGV, &handler, NULL);
+  sigaction(SIGBUS, &handler, NULL);
+  sigaction(SIGABRT, &handler, NULL);
+}
+
+void printUsagePrefiltering(){
+
+    std::string usage("\nCalculates similarity scores between all sequences in the query database and all sequences in the target database.\n");
+    usage.append("Written by Maria Hauser (mhauser@genzentrum.lmu.de) & Martin Steinegger (Martin.Steinegger@campus.lmu.de)\n\n");
+    usage.append("USAGE: mmseqs_pref ffindexQueryDBBase ffindexTargetDBBase ffindexOutDBBase [opts]\n"
+            "-m              \t[file]\tAmino acid substitution matrix file.\n"
+            "-s              \t[float]\tSensitivity in the range [1:7] (default=4)\n"
+            "-k              \t[int]\tk-mer size in the range [4:7] (default=6).\n"
+            "-a              \t[int]\tAmino acid alphabet size (default=21).\n"
+            "--z-score-thr   \t[float]\tZ-score threshold [default: 50.0]\n"
+            "--max-seq-len   \t[int]\tMaximum sequence length (default=50000).\n"
+            "--nucleotides   \t\tNucleotide sequences input.\n"
+            "--profile       \t\tHMM Profile input.\n"
+            "--max-seqs      \t[int]\tMaximum result sequences per query (default=100)\n"
+            "--no-comp-bias-corr \tSwitch off local amino acid composition bias correction.\n"
+            "--split         \tSplits target databases in n equal distrbuted junks (default=1)\n"
+            "--threads       \t[int]\tNumber of threads used to compute. (Default=all cpus)\n"
+            "--skip          \t[int]\tNumber of skipped k-mers during the index table generation.\n"
+            "-v              \t[int]\tVerbosity level: 0=NOTHING, 1=ERROR, 2=WARNING, 3=INFO (default=3).\n");
+    Debug(Debug::INFO) << usage;
+}
+
+void parseArgs(int argc, const char** argv, std::string* ffindexQueryDBBase,
+               std::string* ffindexTargetDBBase, std::string* ffindexOutDBBase,
+               std::string* scoringMatrixFile, float* sens, int* kmerSize,
+               int* alphabetSize, float* zscoreThr, size_t* maxSeqLen,
+               int* querySeqType, int * targetSeqType, size_t* maxResListLen, bool* compBiasCorrection,
+               int* split, int* threads, int* skip, int* verbosity){
+
+    if (argc < 4){
+        printUsagePrefiltering();
+        EXIT(EXIT_FAILURE);
+    }
+
+    ffindexQueryDBBase->assign(argv[1]);
+    ffindexTargetDBBase->assign(argv[2]);
+    ffindexOutDBBase->assign(argv[3]);
+
+    int i = 4;
+    while (i < argc){
+        if (strcmp(argv[i], "-m") == 0){
+            if (*querySeqType == Sequence::NUCLEOTIDES){
+                Debug(Debug::ERROR) << "No scoring matrix is allowed for nucleotide sequences.\n";
+                EXIT(EXIT_FAILURE);
+            }
+            if (++i < argc){
+                scoringMatrixFile->assign(argv[i]);
+                i++;
+            }
+            else {
+                printUsagePrefiltering();
+                Debug(Debug::ERROR) << "No value provided for " << argv[i-1] << "\n";
+                EXIT(EXIT_FAILURE);
+            }
+        } 
+        else if (strcmp(argv[i], "-s") == 0){
+            if (++i < argc){
+                *sens = atof(argv[i]);
+                if (*sens < 1.0 || *sens > 7.0){
+                    Debug(Debug::ERROR) << "Please choose sensitivity in the range [1:7].\n";
+                    EXIT(EXIT_FAILURE);
+                }
+                i++;
+            }
+            else {
+                printUsagePrefiltering();
+                Debug(Debug::ERROR) << "No value provided for " << argv[i-1] << "\n";
+                EXIT(EXIT_FAILURE);
+            }
+        }
+        else if (strcmp(argv[i], "-k") == 0){
+            if (++i < argc){
+                *kmerSize = atoi(argv[i]);
+                if (*kmerSize < 4 || *kmerSize > 7){
+                    Debug(Debug::ERROR) << "Please choose k in the range [4:7].\n";
+                    EXIT(EXIT_FAILURE);
+                }
+                i++;
+            }
+            else {
+                printUsagePrefiltering();
+                Debug(Debug::ERROR) << "No value provided for " << argv[i-1] << "\n";
+                EXIT(EXIT_FAILURE);
+            }
+        }
+        else if (strcmp(argv[i], "-a") == 0){
+            if (++i < argc){
+                *alphabetSize = atoi(argv[i]);
+                i++;
+            }
+            else {
+                printUsagePrefiltering();
+                Debug(Debug::ERROR) << "No value provided for " << argv[i-1] << "\n";
+                EXIT(EXIT_FAILURE);
+            }
+        }
+        else if (strcmp(argv[i], "--z-score-thr") == 0){
+            if (++i < argc){
+                *zscoreThr = atof(argv[i]);
+                i++;
+            }
+            else {
+                printUsagePrefiltering();
+                Debug(Debug::ERROR) << "No value provided" << argv[i-1] << "\n";
+                EXIT(EXIT_FAILURE);
+            }
+        }
+        else if (strcmp(argv[i], "--max-seq-len") == 0){
+            if (++i < argc){
+                *maxSeqLen = atoi(argv[i]);
+                i++;
+            }
+            else {
+                printUsagePrefiltering();
+                Debug(Debug::ERROR) << "No value provided for " << argv[i-1] << "\n";
+                EXIT(EXIT_FAILURE);
+            }
+        }
+         else if (strcmp(argv[i], "--nucleotides") == 0){
+            if (strcmp(scoringMatrixFile->c_str(), "") != 0){
+                Debug(Debug::ERROR) << "No scoring matrix is allowed for nucleotide sequences.\n";
+                EXIT(EXIT_FAILURE);
+            }                                                           
+             *querySeqType = Sequence::NUCLEOTIDES;
+             *targetSeqType = Sequence::NUCLEOTIDES;
+             i++;
+         }else if (strcmp(argv[i], "--profile") == 0){
+             *querySeqType = Sequence::HMM_PROFILE;
+             *targetSeqType = Sequence::AMINO_ACIDS;
+
+             i++;
+         }
+         else if (strcmp(argv[i], "--max-seqs") == 0){
+            if (++i < argc){
+                *maxResListLen = atoi(argv[i]);
+                i++;
+            }
+            else {
+                printUsagePrefiltering();
+                Debug(Debug::ERROR) << "No value provided for " << argv[i-1] << "\n";
+                EXIT(EXIT_FAILURE);
+            }
+        }
+        else if (strcmp(argv[i], "--no-comp-bias-corr") == 0){
+            *compBiasCorrection = false;
+            i++;
+        }
+        else if (strcmp(argv[i], "--skip") == 0){
+            if (++i < argc){
+                *skip = atoi(argv[i]);
+                i++;
+            }
+            else {
+                printUsagePrefiltering();
+                Debug(Debug::ERROR) << "No value provided for " << argv[i-1] << "\n";
+                EXIT(EXIT_FAILURE);
+            }
+        }
+        else if (strcmp(argv[i], "--threads") == 0){
+            if (++i < argc){
+                *threads = atoi(argv[i]);
+                i++;
+            }
+            else {
+                printUsagePrefiltering();
+                Debug(Debug::ERROR) << "No value provided for " << argv[i-1] << "\n";
+                exit(EXIT_FAILURE);
+            }
+        }
+        else if (strcmp(argv[i], "-v") == 0){
+            if (++i < argc){
+                *verbosity = atoi(argv[i]);
+                if (*verbosity < 0 || *verbosity > 3){
+                    Debug(Debug::ERROR) << "Wrong value for verbosity, please choose one in the range [0:3].\n";
+                    EXIT(1);
+                }
+                i++;
+            }
+            else {
+                printUsagePrefiltering();
+                Debug(Debug::ERROR) << "No value provided for " << argv[i-1] << "\n";
+                EXIT(EXIT_FAILURE);
+            }
+        }
+        else if (strcmp(argv[i], "--split") == 0){
+            if (++i < argc){
+                *split = atoi(argv[i]);
+                i++;
+            }
+            else {
+                printUsagePrefiltering();
+                Debug(Debug::ERROR) << "No value provided for " << argv[i-1] << "\n";
+                EXIT(EXIT_FAILURE);
+            }
+        }
+        else {
+            printUsagePrefiltering();
+            Debug(Debug::ERROR) << "Wrong argument: " << argv[i] << "\n";
+            EXIT(EXIT_FAILURE);
+        }
+    }
+
+    if (strcmp (scoringMatrixFile->c_str(), "") == 0){
+        printUsagePrefiltering();
+        Debug(Debug::ERROR) << "\nPlease provide a scoring matrix file. You can find scoring matrix files in $INSTALLDIR/data/.\n";
+        EXIT(EXIT_FAILURE);
+    }
+}
+
+
+
+int prefilter(int argc, const char **argv)
+{
+#ifdef HAVE_MPI 
+    int mpi_error,mpi_rank,mpi_num_procs;
+    mpi_error = MPI_Init(&argc, &argv);
+    mpi_error = MPI_Comm_rank(MPI_COMM_WORLD, &mpi_rank);
+    mpi_error = MPI_Comm_size(MPI_COMM_WORLD, &mpi_num_procs);
+    Debug(Debug::WARNING) << "MPI Init...\n";
+    Debug(Debug::WARNING) << "Rank: " << mpi_rank << " Size: " << mpi_num_procs << "\n";
+
+
+#endif
+    mmseqs_cuticle_init();
+
+    int verbosity = Debug::INFO;
+
+    struct timeval start, end;
+    gettimeofday(&start, NULL);
+
+    int kmerSize =  6;
+    int alphabetSize = 21;
+    size_t maxSeqLen = 50000;
+    size_t maxResListLen = 100;
+    float sensitivity = 4.0f;
+    int split = 1;
+    int skip = 0;
+    int querySeqType  = Sequence::AMINO_ACIDS;
+    int targetSeqType = Sequence::AMINO_ACIDS;
+
+    int threads = 1;
+#ifdef OPENMP
+    threads = Util::omp_thread_count();
+#endif
+    bool compBiasCorrection = true;
+    float zscoreThr = 50.0f;
+
+    std::string queryDB = "";
+    std::string targetDB = "";
+    std::string outDB = "";
+    std::string scoringMatrixFile = "";
+
+    // print command line
+    Debug(Debug::WARNING) << "Program call:\n";
+    for (int i = 0; i < argc; i++)
+        Debug(Debug::WARNING) << argv[i] << " ";
+    Debug(Debug::WARNING) << "\n\n";
+
+    parseArgs(argc, argv, &queryDB, &targetDB, &outDB, &scoringMatrixFile,
+                          &sensitivity, &kmerSize, &alphabetSize, &zscoreThr,
+                          &maxSeqLen, &querySeqType, &targetSeqType, &maxResListLen, &compBiasCorrection,
+                          &split, &threads, &skip, &verbosity);
+
+#ifdef OPENMP
+    omp_set_num_threads(threads);
+#endif
+
+    Debug::setDebugLevel(verbosity);
+
+    if (querySeqType == Sequence::NUCLEOTIDES)
+        alphabetSize = 5;
+
+    Debug(Debug::WARNING) << "k-mer size: " << kmerSize << "\n";
+    Debug(Debug::WARNING) << "Alphabet size: " << alphabetSize << "\n";
+    Debug(Debug::WARNING) << "Sensitivity: " << sensitivity << "\n";
+    Debug(Debug::WARNING) << "Z-score threshold: " << zscoreThr << "\n";
+    if (compBiasCorrection)
+        Debug(Debug::WARNING) << "Compositional bias correction is switched on.\n";
+    else
+        Debug(Debug::WARNING) << "Compositional bias correction is switched off.\n";
+    Debug(Debug::WARNING) << "\n";
+
+    std::string queryDBIndex = queryDB + ".index";
+    std::string targetDBIndex = targetDB + ".index";
+    std::string outDBIndex = outDB + ".index";
+
+    Debug(Debug::WARNING) << "Initialising data structures...\n";
+    Prefiltering* pref = new Prefiltering(queryDB, queryDBIndex, targetDB, targetDBIndex,
+                                          outDB, outDBIndex, scoringMatrixFile, sensitivity,
+                                          kmerSize, maxResListLen, alphabetSize, zscoreThr,
+                                          maxSeqLen, querySeqType, targetSeqType, compBiasCorrection,
+                                          split, skip);
+
+    gettimeofday(&end, NULL);
+    int sec = end.tv_sec - start.tv_sec;
+    Debug(Debug::WARNING) << "Time for init: " << (sec / 3600) << " h " << (sec % 3600 / 60) << " m " << (sec % 60) << "s\n\n\n";
+    gettimeofday(&start, NULL);
+#ifdef HAVE_MPI
+    pref->run(mpi_rank, mpi_num_procs);
+#else
+    pref->run();
+#endif
+    gettimeofday(&end, NULL);
+    sec = end.tv_sec - start.tv_sec;
+    Debug(Debug::WARNING) << "\nTime for prefiltering run: " << (sec / 3600) << " h " << (sec % 3600 / 60) << " m " << (sec % 60) << "s\n";
+#ifdef HAVE_MPI
+    MPI_Finalize();
+#endif
+    return 0;
+}