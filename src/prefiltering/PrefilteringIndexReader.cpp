#include "PrefilteringIndexReader.h"
#include "DBWriter.h"
#include "Prefiltering.h"
#include "ExtendedSubstitutionMatrix.h"
#include "FileUtil.h"

const char*  PrefilteringIndexReader::CURRENT_VERSION="3.1.0";
unsigned int PrefilteringIndexReader::VERSION = 0;
unsigned int PrefilteringIndexReader::META = 1;
unsigned int PrefilteringIndexReader::SCOREMATRIXNAME = 2;
unsigned int PrefilteringIndexReader::SCOREMATRIX3MER = 3;
unsigned int PrefilteringIndexReader::DBRINDEX = 4;

unsigned int PrefilteringIndexReader::ENTRIES = 91;
unsigned int PrefilteringIndexReader::ENTRIESOFFSETS = 92;
unsigned int PrefilteringIndexReader::ENTRIESNUM = 93;
unsigned int PrefilteringIndexReader::SEQCOUNT = 94;
unsigned int PrefilteringIndexReader::SEQINDEXDATA = 95;
unsigned int PrefilteringIndexReader::SEQINDEXDATASIZE = 96;
unsigned int PrefilteringIndexReader::SEQINDEXSEQOFFSET = 97;

bool PrefilteringIndexReader::checkIfIndexFile(DBReader<unsigned int>* reader) {
    char * version = reader->getDataByDBKey(VERSION);
    if(version == NULL){
        return false;
    }
    return (strncmp(version, CURRENT_VERSION, strlen(CURRENT_VERSION)) == 0 ) ? true : false;
}

void PrefilteringIndexReader::createIndexFile(std::string outDB, DBReader<unsigned int> *dbr,
                                              BaseMatrix * subMat, int maxSeqLen, bool hasSpacedKmer,
                                              bool compBiasCorrection, const int split, int alphabetSize, int kmerSize,
                                              bool diagonalScoring, bool maskResidues, int threads) {
    std::string outIndexName(outDB); // db.sk6
    std::string spaced = (hasSpacedKmer == true) ? "s" : "";
    outIndexName.append(".").append(spaced).append("k").append(SSTR(kmerSize));

    DBWriter writer(outIndexName.c_str(), std::string(outIndexName).append(".index").c_str(), DBWriter::BINARY_MODE);
    writer.open();

    ScoreMatrix *s3 = ExtendedSubstitutionMatrix::calcScoreMatrix(*subMat, 3);
    char* serialized3mer = ScoreMatrix::serialize(*s3);
    Debug(Debug::INFO) << "Write SCOREMATRIX3MER (" << SCOREMATRIX3MER << ")\n";
    writer.writeData(serialized3mer, ScoreMatrix::size(*s3), SSTR(SCOREMATRIX3MER).c_str(), 0);
    free(serialized3mer);
    ScoreMatrix::cleanup(s3);

    Sequence seq(maxSeqLen, subMat->aa2int, subMat->int2aa, Sequence::AMINO_ACIDS, kmerSize, hasSpacedKmer, compBiasCorrection);

    for (int step = 0; step < split; step++) {
        size_t splitStart = 0;
        size_t splitSize  = 0;
        Util::decomposeDomainByAminoAcid(dbr->getAminoAcidDBSize(), dbr->getSeqLens(), dbr->getSize(),
                                         step, split, &splitStart, &splitSize);
        IndexTable *indexTable = new IndexTable(alphabetSize, kmerSize, false);
        Prefiltering::fillDatabase(dbr, &seq, indexTable, subMat, splitStart, splitStart + splitSize, diagonalScoring, maskResidues, 0, threads);
        indexTable->printStatistics(subMat->int2aa);


        // save the entries
<<<<<<< HEAD
        std::string entries_key = SSTR(MathUtil::concatenate(ENTRIES, step));
        Debug(Debug::INFO) << "Write ENTRIES (" << entries_key << ")\n";
        char *entries = (char *) indexTable->getEntries();
        size_t entriesSize = indexTable->getTableEntriesNum() * indexTable->getSizeOfEntry();
        writer.writeData(entries, entriesSize, entries_key.c_str(), 0);

        // save the size
        std::string entriesoffsets_key = SSTR(MathUtil::concatenate(ENTRIESOFFSETS, step));
        Debug(Debug::INFO) << "Write ENTRIESOFFSETS (" << entriesoffsets_key << ")\n";

        char *offsets = (char*)indexTable->getOffsets();
        size_t offsetsSize = (indexTable->getTableSize() + 1) * sizeof(size_t);
        writer.writeData(offsets, offsetsSize, entriesoffsets_key.c_str(), 0);
        indexTable->deleteEntries();

        SequenceLookup *lookup = indexTable->getSequenceLookup();
        std::string seqindexdata_key = SSTR(MathUtil::concatenate(SEQINDEXDATA, step));
        Debug(Debug::INFO) << "Write SEQINDEXDATA (" << seqindexdata_key << ")\n";
        writer.writeData(lookup->getData(), lookup->getDataSize(), seqindexdata_key.c_str(), 0);

        std::string seqindex_datasize_key = SSTR(MathUtil::concatenate(SEQINDEXDATASIZE, step));
        Debug(Debug::INFO) << "Write SEQINDEXDATASIZE (" << seqindex_datasize_key << ")\n";
        int64_t seqindexDataSize = lookup->getDataSize();
        char *seqindexDataSizePtr = (char *) &seqindexDataSize;
        writer.writeData(seqindexDataSizePtr, 1 * sizeof(int64_t), seqindex_datasize_key.c_str(), 0);

        size_t *sequenceOffsets = lookup->getOffsets();
        size_t sequenceCount = lookup->getSequenceCount();
        std::string seqindex_seqoffset = SSTR(MathUtil::concatenate(SEQINDEXSEQOFFSET, step));
        Debug(Debug::INFO) << "Write SEQINDEXSEQOFFSET (" << seqindex_seqoffset << ")\n";
        writer.writeData((char *) sequenceOffsets, (sequenceCount + 1) * sizeof(size_t), seqindex_seqoffset.c_str(), 0);

        // meta data
        // ENTRIESNUM
        std::string entriesnum_key = SSTR(MathUtil::concatenate(ENTRIESNUM, step));
        Debug(Debug::INFO) << "Write ENTRIESNUM (" << entriesnum_key << ")\n";
        uint64_t entriesNum = indexTable->getTableEntriesNum();
        char *entriesNumPtr = (char *) &entriesNum;
        writer.writeData(entriesNumPtr, 1 * sizeof(uint64_t), entriesnum_key.c_str(), 0);
        // SEQCOUNT
        std::string tablesize_key = SSTR(MathUtil::concatenate(SEQCOUNT, step));
        Debug(Debug::INFO) << "Write SEQCOUNT (" << tablesize_key << ")\n";
        size_t tablesize = {indexTable->getSize()};
        char *tablesizePtr = (char *) &tablesize;
        writer.writeData(tablesizePtr, 1 * sizeof(size_t), tablesize_key.c_str(), 0);
=======
        unsigned int entries_key = MathUtil::concatenate(ENTRIES, step);
        Debug(Debug::WARNING) << "Write " << entries_key << "\n";
        char *entries = (char *) indexTable->getEntries();
        writer.writeData(entries, indexTable->getTableEntriesNum() * indexTable->getSizeOfEntry(), entries_key, 0);
        indexTable->deleteEntries();

        // save the size
        unsigned int  entriesizes_key = MathUtil::concatenate(ENTRIESIZES, step);
        Debug(Debug::WARNING) << "Write " << entriesizes_key << "\n";

        char **sizes = indexTable->getTable();
        size_t *size = new size_t[indexTable->getTableSize()];
        for (size_t i = 0; i < indexTable->getTableSize(); i++) {
            const ptrdiff_t diff =  (sizes[i + 1] - sizes[i]) / indexTable->getSizeOfEntry();
            size[i] = (size_t) diff;
        }
        writer.writeData((char *) size, indexTable->getTableSize() * sizeof(size_t), entriesizes_key, 0);
        delete[] size;

        SequenceLookup *lookup = indexTable->getSequenceLookup();
        unsigned int seqindexdata_key = MathUtil::concatenate(SEQINDEXDATA, step);
        Debug(Debug::WARNING) << "Write " << seqindexdata_key << "\n";
        writer.writeData(lookup->getData(), lookup->getDataSize(), seqindexdata_key, 0);

        unsigned int seqindex_datasize_key = MathUtil::concatenate(SEQINDEXDATASIZE, step);
        Debug(Debug::WARNING) << "Write " << seqindex_datasize_key << "\n";
        int64_t seqindexDataSize = lookup->getDataSize();
        char *seqindexDataSizePtr = (char *) &seqindexDataSize;
        writer.writeData(seqindexDataSizePtr, 1 * sizeof(int64_t), seqindex_datasize_key, 0);

        unsigned int *sequenceSizes = new unsigned int[lookup->getSequenceCount()];
        for (size_t i = 0; i < lookup->getSequenceCount(); i++) {
            unsigned int size = lookup->getSequence(i).second;
            sequenceSizes[i] = size;
        }
        unsigned int seqindex_seqsize = MathUtil::concatenate(SEQINDEXSEQSIZE, step);
        Debug(Debug::WARNING) << "Write " << seqindex_seqsize << "\n";
        writer.writeData((char *) sequenceSizes, lookup->getSequenceCount() * sizeof(unsigned int), seqindex_seqsize, 0);
        delete[] sequenceSizes;

        // meta data
        // ENTRIESNUM
        unsigned int entriesnum_key = MathUtil::concatenate(ENTRIESNUM, step);
        Debug(Debug::WARNING) << "Write " << entriesnum_key << "\n";
        int64_t entriesNum = indexTable->getTableEntriesNum();
        char *entriesNumPtr = (char *) &entriesNum;
        writer.writeData(entriesNumPtr, 1 * sizeof(int64_t), entriesnum_key, 0);
        // SEQCOUNT
        unsigned int tablesize_key = MathUtil::concatenate(SEQCOUNT, step);
        Debug(Debug::WARNING) << "Write " << tablesize_key << "\n";
        size_t tablesize = {indexTable->getSize()};
        char *tablesizePtr = (char *) &tablesize;
        writer.writeData(tablesizePtr, 1 * sizeof(size_t), tablesize_key, 0);
>>>>>>> 327b08bc

        delete indexTable;
    }
    Debug(Debug::INFO) << "Write META (" << META << ")\n";
    int local = 1;
    int spacedKmer = (hasSpacedKmer) ? 1 : 0;
    int metadata[] = {kmerSize, alphabetSize, maskResidues, split, local, spacedKmer};
    char *metadataptr = (char *) &metadata;
    writer.writeData(metadataptr, 6 * sizeof(int), META, 0);

<<<<<<< HEAD
    Debug(Debug::INFO) << "Write SCOREMATRIXNAME (" << SCOREMATRIXNAME << ")\n";
    writer.writeData(subMat->getMatrixName().c_str(), subMat->getMatrixName().length(), SSTR(SCOREMATRIXNAME).c_str(), 0);

    Debug(Debug::INFO) << "Write VERSION (" << VERSION << ")\n";
    writer.writeData((char *) CURRENT_VERSION, strlen(CURRENT_VERSION) * sizeof(char), SSTR(VERSION).c_str(), 0);
=======
    Debug(Debug::WARNING) << "Write " << VERSION << "\n";
    writer.writeData((char *) CURRENT_VERSION, strlen(CURRENT_VERSION) * sizeof(char), VERSION, 0);
>>>>>>> 327b08bc

    Debug(Debug::INFO) << "Write DBRINDEX (" << DBRINDEX << ")\n";
    char* data = DBReader<unsigned int>::serialize(*dbr);
    writer.writeData(data, DBReader<unsigned int>::indexMemorySize(*dbr), SSTR(DBRINDEX).c_str(), 0);
    free(data);

    writer.close();
    Debug(Debug::INFO) << "Done. \n";
}

DBReader<unsigned int> *PrefilteringIndexReader::openNewReader(DBReader<unsigned int>*dbr) {
    char * data = dbr->getDataByDBKey(DBRINDEX);
    return DBReader<unsigned int>::unserialize(data);
}

SequenceLookup *PrefilteringIndexReader::getSequenceLookup(DBReader<unsigned int>*dbr, int split) {
    size_t sequenceCount    = *((size_t *)dbr->getDataByDBKey(MathUtil::concatenate(SEQCOUNT, split)));

    char * seqData = dbr->getDataByDBKey(MathUtil::concatenate(SEQINDEXDATA, split));
    size_t seqOffsetsId = dbr->getId(MathUtil::concatenate(SEQINDEXSEQOFFSET, split));
    char * seqOffsetsData = dbr->getData(seqOffsetsId);
    size_t seqOffsetLength = dbr->getSeqLens(seqOffsetsId);

    SequenceLookup *sequenceLookup = new SequenceLookup(sequenceCount);
    sequenceLookup->initLookupByExternalData(seqData, seqOffsetLength, (size_t *) seqOffsetsData);

    return sequenceLookup;
}

IndexTable *PrefilteringIndexReader::generateIndexTable(DBReader<unsigned int>*dbr, int split, bool diagonalScoring) {
    PrefilteringIndexData data = getMetadata(dbr);
    IndexTable *retTable;
    if (data.local) {
        retTable = new IndexTable(data.alphabetSize, data.kmerSize, true);
    }else {
        Debug(Debug::ERROR) << "Search mode is not valid.\n";
        EXIT(EXIT_FAILURE);
    }

    SequenceLookup * sequenceLookup = NULL;
    if(diagonalScoring == true) {
        sequenceLookup = getSequenceLookup(dbr, split);
    }

    int64_t entriesNum = *((int64_t *)dbr->getDataByDBKey(MathUtil::concatenate(ENTRIESNUM, split)));
    size_t sequenceCount = *((size_t *)dbr->getDataByDBKey(MathUtil::concatenate(SEQCOUNT, split)));

    char *entriesData = dbr->getDataByDBKey(MathUtil::concatenate(ENTRIES, split));
    char *entriesOffsetsData = dbr->getDataByDBKey(MathUtil::concatenate(ENTRIESOFFSETS, split));
    retTable->initTableByExternalData(sequenceCount, entriesNum,
                                      (IndexEntryLocal*) entriesData, (size_t *)entriesOffsetsData, sequenceLookup);
    return retTable;
}


PrefilteringIndexData PrefilteringIndexReader::getMetadata(DBReader<unsigned int>*dbr) {
    PrefilteringIndexData prefData;
    Debug(Debug::INFO) << "Index version: " << dbr->getDataByDBKey(VERSION) << "\n";
    int *metadata_tmp = (int *) dbr->getDataByDBKey(META);

    Debug(Debug::INFO) << "KmerSize:     " << metadata_tmp[0] << "\n";
    Debug(Debug::INFO) << "AlphabetSize: " << metadata_tmp[1] << "\n";
    Debug(Debug::INFO) << "Mask:         " << metadata_tmp[2] << "\n";
    Debug(Debug::INFO) << "Split:        " << metadata_tmp[3] << "\n";
    Debug(Debug::INFO) << "Type:         " << metadata_tmp[4] << "\n";
    Debug(Debug::INFO) << "Spaced:       " << metadata_tmp[5] << "\n";

    Debug(Debug::INFO) << "ScoreMatrix:  " << dbr->getDataByDBKey(SCOREMATRIXNAME) << "\n";

    prefData.kmerSize = metadata_tmp[0];
    prefData.alphabetSize = metadata_tmp[1];
    prefData.maskResidues = metadata_tmp[2];
    prefData.split = metadata_tmp[3];
    prefData.local = metadata_tmp[4];
    prefData.spacedKmer = metadata_tmp[5];

    return prefData;
}

std::string PrefilteringIndexReader::getSubstitutionMatrixName(DBReader<unsigned int> *dbr) {
    return std::string(dbr->getDataByDBKey(SCOREMATRIXNAME));
}
//
//ScoreMatrix *PrefilteringIndexReader::get2MerScoreMatrix(DBReader<unsigned int> *dbr) {
//    return ScoreMatrix::unserialize(dbr->getDataByDBKey(SCOREMATRIX2MER));
//}

ScoreMatrix *PrefilteringIndexReader::get3MerScoreMatrix(DBReader<unsigned int> *dbr) {
    PrefilteringIndexData meta = getMetadata(dbr);
    return ScoreMatrix::unserialize(dbr->getDataByDBKey(SCOREMATRIX3MER), meta.alphabetSize, 3);
}

std::string PrefilteringIndexReader::searchForIndex(const std::string &pathToDB) {
    for (size_t spaced = 0; spaced < 2; spaced++) {
        for (size_t k = 5; k <= 7; k++) {
            std::string outIndexName(pathToDB); // db.sk6
            std::string s = (spaced == true) ? "s" : "";
            outIndexName.append(".").append(s).append("k").append(SSTR(k));
            if (FileUtil::fileExists(outIndexName.c_str()) == true) {
                return outIndexName;
            }
        }
    }

    return "";
}<|MERGE_RESOLUTION|>--- conflicted
+++ resolved
@@ -41,7 +41,7 @@
     ScoreMatrix *s3 = ExtendedSubstitutionMatrix::calcScoreMatrix(*subMat, 3);
     char* serialized3mer = ScoreMatrix::serialize(*s3);
     Debug(Debug::INFO) << "Write SCOREMATRIX3MER (" << SCOREMATRIX3MER << ")\n";
-    writer.writeData(serialized3mer, ScoreMatrix::size(*s3), SSTR(SCOREMATRIX3MER).c_str(), 0);
+    writer.writeData(serialized3mer, ScoreMatrix::size(*s3), SCOREMATRIX3MER, 0);
     free(serialized3mer);
     ScoreMatrix::cleanup(s3);
 
@@ -58,107 +58,51 @@
 
 
         // save the entries
-<<<<<<< HEAD
-        std::string entries_key = SSTR(MathUtil::concatenate(ENTRIES, step));
+        unsigned int entries_key = MathUtil::concatenate(ENTRIES, step);
         Debug(Debug::INFO) << "Write ENTRIES (" << entries_key << ")\n";
         char *entries = (char *) indexTable->getEntries();
         size_t entriesSize = indexTable->getTableEntriesNum() * indexTable->getSizeOfEntry();
-        writer.writeData(entries, entriesSize, entries_key.c_str(), 0);
+        writer.writeData(entries, entriesSize, entries_key, 0);
 
         // save the size
-        std::string entriesoffsets_key = SSTR(MathUtil::concatenate(ENTRIESOFFSETS, step));
+        unsigned int entriesoffsets_key = MathUtil::concatenate(ENTRIESOFFSETS, step);
         Debug(Debug::INFO) << "Write ENTRIESOFFSETS (" << entriesoffsets_key << ")\n";
 
         char *offsets = (char*)indexTable->getOffsets();
         size_t offsetsSize = (indexTable->getTableSize() + 1) * sizeof(size_t);
-        writer.writeData(offsets, offsetsSize, entriesoffsets_key.c_str(), 0);
+        writer.writeData(offsets, offsetsSize, entriesoffsets_key, 0);
         indexTable->deleteEntries();
 
         SequenceLookup *lookup = indexTable->getSequenceLookup();
-        std::string seqindexdata_key = SSTR(MathUtil::concatenate(SEQINDEXDATA, step));
+        unsigned int seqindexdata_key = MathUtil::concatenate(SEQINDEXDATA, step);
         Debug(Debug::INFO) << "Write SEQINDEXDATA (" << seqindexdata_key << ")\n";
-        writer.writeData(lookup->getData(), lookup->getDataSize(), seqindexdata_key.c_str(), 0);
-
-        std::string seqindex_datasize_key = SSTR(MathUtil::concatenate(SEQINDEXDATASIZE, step));
+        writer.writeData(lookup->getData(), lookup->getDataSize(), seqindexdata_key, 0);
+
+        unsigned int seqindex_datasize_key = MathUtil::concatenate(SEQINDEXDATASIZE, step);
         Debug(Debug::INFO) << "Write SEQINDEXDATASIZE (" << seqindex_datasize_key << ")\n";
         int64_t seqindexDataSize = lookup->getDataSize();
         char *seqindexDataSizePtr = (char *) &seqindexDataSize;
-        writer.writeData(seqindexDataSizePtr, 1 * sizeof(int64_t), seqindex_datasize_key.c_str(), 0);
+        writer.writeData(seqindexDataSizePtr, 1 * sizeof(int64_t), seqindex_datasize_key, 0);
 
         size_t *sequenceOffsets = lookup->getOffsets();
         size_t sequenceCount = lookup->getSequenceCount();
-        std::string seqindex_seqoffset = SSTR(MathUtil::concatenate(SEQINDEXSEQOFFSET, step));
+        unsigned int seqindex_seqoffset = MathUtil::concatenate(SEQINDEXSEQOFFSET, step);
         Debug(Debug::INFO) << "Write SEQINDEXSEQOFFSET (" << seqindex_seqoffset << ")\n";
-        writer.writeData((char *) sequenceOffsets, (sequenceCount + 1) * sizeof(size_t), seqindex_seqoffset.c_str(), 0);
+        writer.writeData((char *) sequenceOffsets, (sequenceCount + 1) * sizeof(size_t), seqindex_seqoffset, 0);
 
         // meta data
         // ENTRIESNUM
-        std::string entriesnum_key = SSTR(MathUtil::concatenate(ENTRIESNUM, step));
+        unsigned int entriesnum_key = MathUtil::concatenate(ENTRIESNUM, step);
         Debug(Debug::INFO) << "Write ENTRIESNUM (" << entriesnum_key << ")\n";
         uint64_t entriesNum = indexTable->getTableEntriesNum();
         char *entriesNumPtr = (char *) &entriesNum;
-        writer.writeData(entriesNumPtr, 1 * sizeof(uint64_t), entriesnum_key.c_str(), 0);
+        writer.writeData(entriesNumPtr, 1 * sizeof(uint64_t), entriesnum_key, 0);
         // SEQCOUNT
-        std::string tablesize_key = SSTR(MathUtil::concatenate(SEQCOUNT, step));
+        unsigned int tablesize_key = MathUtil::concatenate(SEQCOUNT, step);
         Debug(Debug::INFO) << "Write SEQCOUNT (" << tablesize_key << ")\n";
         size_t tablesize = {indexTable->getSize()};
         char *tablesizePtr = (char *) &tablesize;
-        writer.writeData(tablesizePtr, 1 * sizeof(size_t), tablesize_key.c_str(), 0);
-=======
-        unsigned int entries_key = MathUtil::concatenate(ENTRIES, step);
-        Debug(Debug::WARNING) << "Write " << entries_key << "\n";
-        char *entries = (char *) indexTable->getEntries();
-        writer.writeData(entries, indexTable->getTableEntriesNum() * indexTable->getSizeOfEntry(), entries_key, 0);
-        indexTable->deleteEntries();
-
-        // save the size
-        unsigned int  entriesizes_key = MathUtil::concatenate(ENTRIESIZES, step);
-        Debug(Debug::WARNING) << "Write " << entriesizes_key << "\n";
-
-        char **sizes = indexTable->getTable();
-        size_t *size = new size_t[indexTable->getTableSize()];
-        for (size_t i = 0; i < indexTable->getTableSize(); i++) {
-            const ptrdiff_t diff =  (sizes[i + 1] - sizes[i]) / indexTable->getSizeOfEntry();
-            size[i] = (size_t) diff;
-        }
-        writer.writeData((char *) size, indexTable->getTableSize() * sizeof(size_t), entriesizes_key, 0);
-        delete[] size;
-
-        SequenceLookup *lookup = indexTable->getSequenceLookup();
-        unsigned int seqindexdata_key = MathUtil::concatenate(SEQINDEXDATA, step);
-        Debug(Debug::WARNING) << "Write " << seqindexdata_key << "\n";
-        writer.writeData(lookup->getData(), lookup->getDataSize(), seqindexdata_key, 0);
-
-        unsigned int seqindex_datasize_key = MathUtil::concatenate(SEQINDEXDATASIZE, step);
-        Debug(Debug::WARNING) << "Write " << seqindex_datasize_key << "\n";
-        int64_t seqindexDataSize = lookup->getDataSize();
-        char *seqindexDataSizePtr = (char *) &seqindexDataSize;
-        writer.writeData(seqindexDataSizePtr, 1 * sizeof(int64_t), seqindex_datasize_key, 0);
-
-        unsigned int *sequenceSizes = new unsigned int[lookup->getSequenceCount()];
-        for (size_t i = 0; i < lookup->getSequenceCount(); i++) {
-            unsigned int size = lookup->getSequence(i).second;
-            sequenceSizes[i] = size;
-        }
-        unsigned int seqindex_seqsize = MathUtil::concatenate(SEQINDEXSEQSIZE, step);
-        Debug(Debug::WARNING) << "Write " << seqindex_seqsize << "\n";
-        writer.writeData((char *) sequenceSizes, lookup->getSequenceCount() * sizeof(unsigned int), seqindex_seqsize, 0);
-        delete[] sequenceSizes;
-
-        // meta data
-        // ENTRIESNUM
-        unsigned int entriesnum_key = MathUtil::concatenate(ENTRIESNUM, step);
-        Debug(Debug::WARNING) << "Write " << entriesnum_key << "\n";
-        int64_t entriesNum = indexTable->getTableEntriesNum();
-        char *entriesNumPtr = (char *) &entriesNum;
-        writer.writeData(entriesNumPtr, 1 * sizeof(int64_t), entriesnum_key, 0);
-        // SEQCOUNT
-        unsigned int tablesize_key = MathUtil::concatenate(SEQCOUNT, step);
-        Debug(Debug::WARNING) << "Write " << tablesize_key << "\n";
-        size_t tablesize = {indexTable->getSize()};
-        char *tablesizePtr = (char *) &tablesize;
         writer.writeData(tablesizePtr, 1 * sizeof(size_t), tablesize_key, 0);
->>>>>>> 327b08bc
 
         delete indexTable;
     }
@@ -169,20 +113,15 @@
     char *metadataptr = (char *) &metadata;
     writer.writeData(metadataptr, 6 * sizeof(int), META, 0);
 
-<<<<<<< HEAD
     Debug(Debug::INFO) << "Write SCOREMATRIXNAME (" << SCOREMATRIXNAME << ")\n";
-    writer.writeData(subMat->getMatrixName().c_str(), subMat->getMatrixName().length(), SSTR(SCOREMATRIXNAME).c_str(), 0);
+    writer.writeData(subMat->getMatrixName().c_str(), subMat->getMatrixName().length(), SCOREMATRIXNAME, 0);
 
     Debug(Debug::INFO) << "Write VERSION (" << VERSION << ")\n";
-    writer.writeData((char *) CURRENT_VERSION, strlen(CURRENT_VERSION) * sizeof(char), SSTR(VERSION).c_str(), 0);
-=======
-    Debug(Debug::WARNING) << "Write " << VERSION << "\n";
     writer.writeData((char *) CURRENT_VERSION, strlen(CURRENT_VERSION) * sizeof(char), VERSION, 0);
->>>>>>> 327b08bc
 
     Debug(Debug::INFO) << "Write DBRINDEX (" << DBRINDEX << ")\n";
     char* data = DBReader<unsigned int>::serialize(*dbr);
-    writer.writeData(data, DBReader<unsigned int>::indexMemorySize(*dbr), SSTR(DBRINDEX).c_str(), 0);
+    writer.writeData(data, DBReader<unsigned int>::indexMemorySize(*dbr), DBRINDEX, 0);
     free(data);
 
     writer.close();
