#include "DistanceCalculator.h"
#include "Util.h"
#include "Parameters.h"
#include "Matcher.h"
#include "Debug.h"
#include "DBReader.h"
#include "DBWriter.h"
#include "QueryMatcher.h"
#include "CovSeqidQscPercMinDiag.out.h"
#include "CovSeqidQscPercMinDiagTargetCov.out.h"
#include "QueryMatcher.h"

#include <string>
#include <vector>
#include <sys/time.h>

float parsePrecisionLib(std::string scoreFile, double targetSeqid, double targetCov, double targetPrecision){
    std::stringstream in(scoreFile);
    std::string line;
    // find closest lower seq. id in a grid of size 5
    int intTargetSeqid = static_cast<int>((targetSeqid+0.0001)*100);
    int seqIdRest = (intTargetSeqid % 5);
    targetSeqid = static_cast<float>(intTargetSeqid- seqIdRest)/100;
    // find closest lower cov. id in a grid of size 10
    targetCov = static_cast<float>(static_cast<int>((targetCov + 0.0001)* 10))/10;
    while (std::getline(in, line)) {
        std::vector<std::string> values = Util::split(line, " ");
        float cov = strtod(values[0].c_str(),NULL);
        float seqid = strtod(values[1].c_str(),NULL);
        float scorePerCol = strtod(values[2].c_str(),NULL);
        float precision = strtod(values[3].c_str(),NULL);
        if(MathUtil::AreSame(cov, targetCov)
           && MathUtil::AreSame(seqid, targetSeqid)
           && precision >= targetPrecision){
            return scorePerCol;
        }
    }
    Debug(Debug::WARNING) << "Could not find any score per column for "
                             "cov="<< targetCov << " seq.id=" << targetSeqid << "\n"
                             "No hit will be filtered.\n";

    return 0;
}

int rescorediagonal(int argc, const char **argv, const Command &command) {
    Debug(Debug::INFO) << "Rescore diagonals.\n";
    struct timeval start, end;
    gettimeofday(&start, NULL);
    Parameters &par = Parameters::getInstance();
    par.parseParameters(argc, argv, command, 4);
#ifdef OPENMP
    omp_set_num_threads(par.threads);
#endif

    DBReader<unsigned int> *qdbr = NULL;
    DBReader<unsigned int> *tdbr = NULL;
    SubstitutionMatrix subMat(par.scoringMatrixFile.c_str(), 2.0f, 0.0f);
    int sequenceType = Sequence::AMINO_ACIDS;
    if (par.queryProfile == true) {
        sequenceType = Sequence::HMM_PROFILE;
    }

    Debug(Debug::INFO) << "Query  file: " << par.db1 << "\n";
    qdbr = new DBReader<unsigned int>(par.db1.c_str(), (par.db1 + ".index").c_str());
    qdbr->open(DBReader<unsigned int>::NOSORT);
    qdbr->readMmapedDataInMemory();
    Debug(Debug::INFO) << "Target  file: " << par.db2 << "\n";
    bool sameDB = false;
    if (par.db1.compare(par.db2) == 0) {
        sameDB = true;
        tdbr = qdbr;
    } else {
        tdbr = new DBReader<unsigned int>(par.db2.c_str(), (par.db2 + ".index").c_str());
        tdbr->open(DBReader<unsigned int>::NOSORT);
        tdbr->readMmapedDataInMemory();
    }
    float scorePerColThr = 0.0;
    if(par.filterHits){
        if(par.rescoreMode == Parameters::RESCORE_MODE_HAMMING){
            Debug(Debug::WARNING) << "HAMMING distance can not be used to filter hits. Using --rescore-mode 1\n";
            par.rescoreMode = Parameters::RESCORE_MODE_SUBSTITUTION;
        }
        if(par.targetCovThr > 0.0){
            std::string libraryString((const char*)CovSeqidQscPercMinDiagTargetCov_out,CovSeqidQscPercMinDiagTargetCov_out_len);
            scorePerColThr = parsePrecisionLib(libraryString, par.seqIdThr, par.targetCovThr, 0.99);
        }else{
            std::string libraryString((const char*)CovSeqidQscPercMinDiag_out,CovSeqidQscPercMinDiag_out_len);
            scorePerColThr = parsePrecisionLib(libraryString, par.seqIdThr, par.covThr, 0.99);
        }
    }
    double * kmnByLen = new double[par.maxSeqLen];
    BlastScoreUtils::BlastStat stats = BlastScoreUtils::getAltschulStatsForMatrix(subMat.getMatrixName(), 11, 1, false);
    for (int len = 0; len < par.maxSeqLen; len++){
        kmnByLen[len] = BlastScoreUtils::computeKmn(len, stats.K, stats.lambda, stats.alpha, stats.beta,
                                                    tdbr->getAminoAcidDBSize(), tdbr->getSize());
    }
<<<<<<< HEAD

    Debug(Debug::INFO) << "Prefilter database: " << par.db3 << "\n";
=======
    DistanceCalculator globalAliStat;
    if (par.globalAlignment)
    {
        globalAliStat.prepareGlobalAliParam(subMat);
    }
    Debug(Debug::WARNING) << "Prefilter database: " << par.db3 << "\n";
>>>>>>> 8a497114
    DBReader<unsigned int> dbr_res(par.db3.c_str(), std::string(par.db3 + ".index").c_str());
    dbr_res.open(DBReader<unsigned int>::LINEAR_ACCCESS);
    Debug(Debug::INFO) << "Result database: " << par.db4 << "\n";
    DBWriter resultWriter(par.db4.c_str(), par.db4Index.c_str(), par.threads, DBWriter::BINARY_MODE);
    resultWriter.open();
    const size_t flushSize = 100000000;
    size_t iterations = static_cast<int>(ceil(static_cast<double>(dbr_res.getSize()) / static_cast<double>(flushSize)));
    for (size_t i = 0; i < iterations; i++) {
        size_t start = (i * flushSize);
        size_t bucketSize = std::min(dbr_res.getSize() - (i * flushSize), flushSize);
#pragma omp parallel
        {
            Sequence query(par.maxSeqLen, subMat.aa2int, subMat.int2aa, sequenceType, 0, false, par.compBiasCorrection);
            Sequence target(par.maxSeqLen, subMat.aa2int, subMat.int2aa, sequenceType, 0, false, par.compBiasCorrection);
#pragma omp for schedule(dynamic, 1)
            for (size_t id = start; id < (start + bucketSize); id++) {
                Debug::printProgress(id);
                char buffer[100];
                std::string prefResultsOutString;
                prefResultsOutString.reserve(1000000);
                unsigned int thread_idx = 0;
#ifdef OPENMP
                thread_idx = (unsigned int) omp_get_thread_num();
#endif
                char *data = dbr_res.getData(id);
                unsigned int queryId = qdbr->getId(dbr_res.getDbKey(id));
                char *querySeq = qdbr->getData(queryId);
<<<<<<< HEAD
                query.mapSequence(id, queryId, querySeq);
                unsigned int queryLen = query.L;
                std::vector<hit_t> results = parsePrefilterHits(data);
=======
                int queryLen = 0;
                if(par.rescoreMode != Parameters::RESCORE_MODE_HAMMING){
                    query.mapSequence(id, queryId, querySeq);
                    queryLen = target.L;
                }else{
                    // -2 because of \n\0 in sequenceDB
                    queryLen = std::max(0, static_cast<int>(qdbr->getSeqLens(queryId)) - 2);
                }
                std::vector<hit_t> results = Prefiltering::readPrefilterResults(data);
>>>>>>> 8a497114
                for (size_t entryIdx = 0; entryIdx < results.size(); entryIdx++) {
                    unsigned int targetId = tdbr->getId(results[entryIdx].seqId);
                    const bool isIdentity = (queryId == targetId && (par.includeIdentity || sameDB))? true : false;
                    int targetLen = 0;
                    if(par.rescoreMode != Parameters::RESCORE_MODE_HAMMING){
                        target.mapSequence(0, targetId, tdbr->getData(targetId));
                        targetLen = target.L;
                    }else{
                        targetLen = std::max(0, static_cast<int>(tdbr->getSeqLens(targetId)) - 2);
                    }
                    short diagonal = results[entryIdx].diagonal;
                    unsigned short distanceToDiagonal = abs(diagonal);
                    unsigned int diagonalLen = 0;
                    unsigned int distance = 0;
                    DistanceCalculator::LocalAlignment alignment;

                    if (diagonal >= 0 && distanceToDiagonal < queryLen) {
                        diagonalLen = std::min(targetLen, queryLen - distanceToDiagonal);
                        if(par.rescoreMode == Parameters::RESCORE_MODE_HAMMING){
                            distance = DistanceCalculator::computeHammingDistance(querySeq + distanceToDiagonal,
                                                                                  tdbr->getData(targetId), diagonalLen);
                        }else if(par.rescoreMode == Parameters::RESCORE_MODE_SUBSTITUTION) {
                            distance = DistanceCalculator::computeSubstituionDistance(query.int_sequence + distanceToDiagonal,
                                                                                      target.int_sequence,
                                                                                      diagonalLen, subMat.subMatrix,par.globalAlignment);
                        }else if(par.rescoreMode == Parameters::RESCORE_MODE_ALIGNMENT){
                            alignment = DistanceCalculator::computeSubstituionStartEndDistance(query.int_sequence + distanceToDiagonal,
                                                                                               target.int_sequence,
                                                                                               diagonalLen, subMat.subMatrix);
                            distance = alignment.score;
                        }
                    } else if (diagonal < 0 && distanceToDiagonal < targetLen) {
                        diagonalLen = std::min(targetLen - distanceToDiagonal, queryLen);
                        if(par.rescoreMode == Parameters::RESCORE_MODE_HAMMING){
                            distance = DistanceCalculator::computeHammingDistance(querySeq,
                                                                                  tdbr->getData(targetId) + distanceToDiagonal,
                                                                                  diagonalLen);
                        }else if(par.rescoreMode == Parameters::RESCORE_MODE_SUBSTITUTION){
                            distance = DistanceCalculator::computeSubstituionDistance(query.int_sequence,
                                                                                      target.int_sequence + distanceToDiagonal,
                                                                                      diagonalLen, subMat.subMatrix,par.globalAlignment);
                        }else if(par.rescoreMode == Parameters::RESCORE_MODE_ALIGNMENT){
                            alignment = DistanceCalculator::computeSubstituionStartEndDistance(query.int_sequence,
                                                                                  target.int_sequence + distanceToDiagonal,
                                                                                  diagonalLen, subMat.subMatrix);
                            distance = alignment.score;
                        }
                    }
                    double seqId = 0;
                    if(par.rescoreMode == Parameters::RESCORE_MODE_HAMMING){
                        seqId = (static_cast<float>(diagonalLen) - static_cast<float>(distance)) /
                                static_cast<float>(diagonalLen);
                    }else if(par.rescoreMode == Parameters::RESCORE_MODE_SUBSTITUTION || par.rescoreMode == Parameters::RESCORE_MODE_ALIGNMENT){
                        //seqId = exp(static_cast<float>(distance) / static_cast<float>(diagonalLen));
                        if (par.globalAlignment)
                            seqId = globalAliStat.getPvalGlobalAli((float)distance,diagonalLen);
                        else
                            seqId = BlastScoreUtils::computeEvalue(distance, kmnByLen[queryLen], stats.lambda);
                    }
                    float targetCov = static_cast<float>(diagonalLen) / static_cast<float>(targetLen);
                    float queryCov = static_cast<float>(diagonalLen) / static_cast<float>(queryLen);
                    //float maxSeqLen = std::max(static_cast<float>(targetLen), static_cast<float>(queryLen));
                    float currScorePerCol = static_cast<float>(distance)/static_cast<float>(diagonalLen);
<<<<<<< HEAD

                    // --target-cov
                    bool matchTargetCov = targetCov >= par.targetCovThr;
                    // -c parameter
                    bool matchQueryTargetCov = queryCov >= par.covThr && targetCov >= par.covThr;
                    // --min-seq-id
                    bool matchSeqIdThr = seqId >= par.seqIdThr;
                    // --filter-hits
                    bool shouldFilter = par.filterHits == true && (currScorePerCol >= scorePerColThr || isIdentity);

                    if ((matchTargetCov && matchQueryTargetCov && matchSeqIdThr) || shouldFilter) {
=======
                    // --target-cov
                    bool hasTargetCov =  targetCov >= (par.targetCovThr - std::numeric_limits<float>::epsilon());
                    // -c
                    bool hasCov = queryCov >= par.covThr && targetCov >= par.covThr;
                    // --min-seq-id
                    bool hasSeqId = seqId >= (par.seqIdThr - std::numeric_limits<float>::epsilon());
                    // --filter-hits
                    bool hasToFilter = (par.filterHits == true  && currScorePerCol >= scorePerColThr);
                    if (isIdentity || hasToFilter || (hasTargetCov && hasCov && hasSeqId))
                    {
>>>>>>> 8a497114
                        int len  = 0;
                        if(par.rescoreMode == Parameters::RESCORE_MODE_ALIGNMENT) {
                            int alnLen = alignment.endPos - alignment.startPos;
                            int qStartPos = 0;
                            int qEndPos = 0;
                            int dbStartPos = 0;
                            int dbEndPos = 0;
                            // -1 since diagonal is computed from sequence Len which starts by 1
                            size_t dist = std::max(distanceToDiagonal - 1, 0);
                            if(diagonal >= 0){
                                qStartPos = alignment.startPos + dist;
                                qEndPos = alignment.endPos + dist ;
                                dbStartPos = alignment.startPos;
                                dbEndPos = alignment.endPos;
                            }else{
                                qStartPos = alignment.startPos;
                                qEndPos = alignment.endPos;
                                dbStartPos = alignment.startPos + dist;
                                dbEndPos = alignment.endPos + dist;
                            }

                            Matcher::result_t result(results[entryIdx].seqId, distance, queryCov, targetCov,
                                                     seqId, seqId, alnLen, qStartPos, qEndPos, queryLen,
                                                     dbStartPos, dbEndPos, targetLen, std::string());
                            std::string alnString = Matcher::resultToString(result, false);
//                            len = snprintf(buffer, 100, "%s", alnString.c_str());
                            prefResultsOutString.append(alnString);
                        } else   if(par.rescoreMode == Parameters::RESCORE_MODE_SUBSTITUTION){
                            len = snprintf(buffer, 100, "%u\t%.3e\t%d\n", results[entryIdx].seqId, seqId, diagonal);
                            prefResultsOutString.append(buffer, len);
                        } else {
                            len = snprintf(buffer, 100, "%u\t%.2f\t%d\n", results[entryIdx].seqId, seqId, diagonal);
                            prefResultsOutString.append(buffer, len);
                        }
                    }
                }
                // write prefiltering results string to ffindex database
                const size_t prefResultsLength = prefResultsOutString.length();
                char *prefResultsOutData = (char *) prefResultsOutString.c_str();
                resultWriter.writeData(prefResultsOutData, prefResultsLength, qdbr->getDbKey(queryId), thread_idx);
            }
        }
        dbr_res.remapData();
    }
    Debug(Debug::INFO) << "Done." << "\n";
    dbr_res.close();
    resultWriter.close();
    qdbr->close();
    delete qdbr;
    delete [] kmnByLen;
    if (sameDB == false) {
        tdbr->close();
        delete tdbr;
    }
    gettimeofday(&end, NULL);
    time_t sec = end.tv_sec - start.tv_sec;
    Debug(Debug::INFO) << "Time for diagonal calculation: " << (sec / 3600) << " h "
                       << (sec % 3600 / 60) << " m " << (sec % 60) << "s\n";
    return EXIT_SUCCESS;
}

<|MERGE_RESOLUTION|>--- conflicted
+++ resolved
@@ -94,17 +94,12 @@
         kmnByLen[len] = BlastScoreUtils::computeKmn(len, stats.K, stats.lambda, stats.alpha, stats.beta,
                                                     tdbr->getAminoAcidDBSize(), tdbr->getSize());
     }
-<<<<<<< HEAD
-
-    Debug(Debug::INFO) << "Prefilter database: " << par.db3 << "\n";
-=======
     DistanceCalculator globalAliStat;
     if (par.globalAlignment)
     {
         globalAliStat.prepareGlobalAliParam(subMat);
     }
     Debug(Debug::WARNING) << "Prefilter database: " << par.db3 << "\n";
->>>>>>> 8a497114
     DBReader<unsigned int> dbr_res(par.db3.c_str(), std::string(par.db3 + ".index").c_str());
     dbr_res.open(DBReader<unsigned int>::LINEAR_ACCCESS);
     Debug(Debug::INFO) << "Result database: " << par.db4 << "\n";
@@ -132,11 +127,6 @@
                 char *data = dbr_res.getData(id);
                 unsigned int queryId = qdbr->getId(dbr_res.getDbKey(id));
                 char *querySeq = qdbr->getData(queryId);
-<<<<<<< HEAD
-                query.mapSequence(id, queryId, querySeq);
-                unsigned int queryLen = query.L;
-                std::vector<hit_t> results = parsePrefilterHits(data);
-=======
                 int queryLen = 0;
                 if(par.rescoreMode != Parameters::RESCORE_MODE_HAMMING){
                     query.mapSequence(id, queryId, querySeq);
@@ -145,8 +135,7 @@
                     // -2 because of \n\0 in sequenceDB
                     queryLen = std::max(0, static_cast<int>(qdbr->getSeqLens(queryId)) - 2);
                 }
-                std::vector<hit_t> results = Prefiltering::readPrefilterResults(data);
->>>>>>> 8a497114
+                std::vector<hit_t> results = parsePrefilterHits(data);
                 for (size_t entryIdx = 0; entryIdx < results.size(); entryIdx++) {
                     unsigned int targetId = tdbr->getId(results[entryIdx].seqId);
                     const bool isIdentity = (queryId == targetId && (par.includeIdentity || sameDB))? true : false;
@@ -210,19 +199,7 @@
                     float queryCov = static_cast<float>(diagonalLen) / static_cast<float>(queryLen);
                     //float maxSeqLen = std::max(static_cast<float>(targetLen), static_cast<float>(queryLen));
                     float currScorePerCol = static_cast<float>(distance)/static_cast<float>(diagonalLen);
-<<<<<<< HEAD
-
-                    // --target-cov
-                    bool matchTargetCov = targetCov >= par.targetCovThr;
-                    // -c parameter
-                    bool matchQueryTargetCov = queryCov >= par.covThr && targetCov >= par.covThr;
-                    // --min-seq-id
-                    bool matchSeqIdThr = seqId >= par.seqIdThr;
-                    // --filter-hits
-                    bool shouldFilter = par.filterHits == true && (currScorePerCol >= scorePerColThr || isIdentity);
-
-                    if ((matchTargetCov && matchQueryTargetCov && matchSeqIdThr) || shouldFilter) {
-=======
+
                     // --target-cov
                     bool hasTargetCov =  targetCov >= (par.targetCovThr - std::numeric_limits<float>::epsilon());
                     // -c
@@ -231,9 +208,7 @@
                     bool hasSeqId = seqId >= (par.seqIdThr - std::numeric_limits<float>::epsilon());
                     // --filter-hits
                     bool hasToFilter = (par.filterHits == true  && currScorePerCol >= scorePerColThr);
-                    if (isIdentity || hasToFilter || (hasTargetCov && hasCov && hasSeqId))
-                    {
->>>>>>> 8a497114
+                    if (isIdentity || hasToFilter || (hasTargetCov && hasCov && hasSeqId)) {
                         int len  = 0;
                         if(par.rescoreMode == Parameters::RESCORE_MODE_ALIGNMENT) {
                             int alnLen = alignment.endPos - alignment.startPos;
