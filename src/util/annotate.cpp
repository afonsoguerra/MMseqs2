--- conflicted
+++ resolved
@@ -321,7 +321,6 @@
             continue;
         }
 
-<<<<<<< HEAD
         std::ostringstream oss;
         if (true) {
             size_t entry = msaReader.getId(id);
@@ -331,38 +330,16 @@
             std::string msa;
             switch (par.msaType) {
                 case 0: {
-                    std::string a3m = CompressedA3M::extractA3M(data, entryLength, *sequenceReader, *headerReader);
-                    A3mReader r(a3m);
-                    msa = r.getFasta();
+                    msa = CompressedA3M::extractA3M(data, entryLength, *sequenceReader, *headerReader);
                     break;
                 }
                 case 1: {
-                    A3mReader r(std::string(data, entryLength));
-                    msa = r.getFasta();
-                    break;
-                }
-                case 2: {
                     msa = std::string(data, entryLength);
                     break;
                 }
                 default:
                     Debug(Debug::ERROR) << "Input type not implemented!\n";
                     EXIT(EXIT_FAILURE);
-=======
-        size_t entry = msaReader.getId(id);
-        char *data = msaReader.getData(entry);
-        size_t entryLength = msaReader.getSeqLens(entry) - 1;
-
-        std::string msa;
-        switch (par.msaType) {
-            case 0: {
-                msa = CompressedA3M::extractA3M(data, entryLength, *sequenceReader, *headerReader);
-                break;
-            }
-            case 1: {
-                msa = std::string(data, entryLength);
-                break;
->>>>>>> da7a4690
             }
 
             for (std::vector<Domain>::const_iterator j = result.begin(); j != result.end(); ++j) {
