/*
 * createdb
 * written by Martin Steinegger <martin.steinegger@mpibpc.mpg.de>.
 * modified by Maria Hauser <mhauser@genzentrum.lmu.de> (splitting into sequences/headers databases)
 * modified by Milot Mirdita <milot@mirdita.de>
 */

#include "FileUtil.h"
#include "DBWriter.h"
#include "Debug.h"
#include "Util.h"
#include "KSeqWrapper.h"
#include "itoa.h"

<<<<<<< HEAD
void renumberIdsInIndexByOffsetOrder(char * dataName, char * indexName) {
    DBReader<unsigned int> reader(dataName, indexName, 1, DBReader<unsigned int>::USE_INDEX);
    reader.open(DBReader<unsigned int>::LINEAR_ACCCESS);

    std::string newSequenceIndex = std::string(indexName) + ".0";
    FILE *indexFile = fopen(newSequenceIndex.c_str(), "w");
    if (indexFile == NULL) {
        perror(newSequenceIndex.c_str());
        EXIT(EXIT_FAILURE);
    }

    char buffer[1024];
    for (unsigned int id = 0; id < reader.getSize(); id++) {
        DBReader<unsigned int>::Index *idx = reader.getIndex(id);
        idx->id = id;
        DBWriter::writeIndexEntryToFile(indexFile, buffer, *idx, reader.getEntryLen(id));
    }

    fclose(indexFile);
    reader.close();

    int result = rename(newSequenceIndex.c_str(), indexName);
    if (result != 0) {
        perror("Error renaming file");
    }
}

=======
>>>>>>> e601ea0c
int createdb(int argc, const char **argv, const Command& command) {
    Parameters &par = Parameters::getInstance();
    par.parseParameters(argc, argv, command, true, Parameters::PARSE_VARIADIC, 0);

    if (par.maxSeqLen == Parameters::MAX_SEQ_LEN) {
        par.maxSeqLen = Parameters::MAX_SEQ_LEN - 1;
    }

    std::vector<std::string> filenames(par.filenames);
    std::string dataFile = filenames.back();
    filenames.pop_back();
    for (size_t i = 0; i < filenames.size(); i++) {
        if (FileUtil::fileExists(filenames[i].c_str()) == false) {
            Debug(Debug::ERROR) << "File " << filenames[i] << " does not exist.\n";
            EXIT(EXIT_FAILURE);
        }
        if (FileUtil::directoryExists(filenames[i].c_str()) == true) {
            Debug(Debug::ERROR) << "File " << filenames[i] << " is a directory.\n";
            EXIT(EXIT_FAILURE);
        }
    }

    KSeqWrapper *kseq = KSeqFactory(filenames[0].c_str());
    // check what kind of datbase it is
    bool isNuclDb = (par.dbType == 2) ? true : false;
    if (par.dbType == 0) {
        size_t isNuclCnt = 0;
        if (kseq->ReadEntry()) {
            const KSeqWrapper::KSeqEntry &e = kseq->entry;

            size_t cnt = 0;
            for (size_t i = 0; i < e.sequence.l; i++) {
                switch (toupper(e.sequence.s[i])) {
                    case 'T':
                    case 'A':
                    case 'G':
                    case 'C':
                    case 'U':
                    case 'N':
                        cnt++;
                        break;
                }
            }
            float nuclDNAFraction = static_cast<float>(cnt) / static_cast<float>(e.sequence.l);
            if (nuclDNAFraction > 0.9) {
                isNuclCnt += true;
            }
        }
        if (isNuclCnt) {
            if (isNuclDb == false) {
                Debug(Debug::WARNING) << "Assuming DNA database, forcing parameter --dont-split-seq-by-len true\n";
                par.splitSeqByLen = false;
            }
            isNuclDb = true;
        }
    }
    delete kseq;


    int dbType = Parameters::DBTYPE_AMINO_ACIDS;
    if (par.dbType == 2 || (par.dbType == 0 && isNuclDb == true)) {
        dbType = Parameters::DBTYPE_NUCLEOTIDES;
    }

    std::string indexFile = dataFile + ".index";
    const unsigned int shuffleSplits = par.shuffleDatabase ? 32 : 1;
    DBWriter seqWriter(dataFile.c_str(), indexFile.c_str(), shuffleSplits, par.compressed, dbType);
    seqWriter.open();

    std::string hdrDataFile = dataFile + "_h";
    std::string hdrIndexFile = dataFile + "_h.index";
    DBWriter hdrWriter(hdrDataFile.c_str(), hdrIndexFile.c_str(), shuffleSplits, par.compressed, Parameters::DBTYPE_GENERIC_DB);
    hdrWriter.open();

    unsigned int entries_num = 0;
    size_t count = 0;
    size_t sampleCount = 0;

    const char newline = '\n';

    const size_t testForNucSequence = 100;
    size_t isNuclCnt = 0;
    std::string dataStr;
    dataStr.reserve(1000000);
    Debug::Progress progress;
    std::vector<unsigned short>* sourceLookup = new std::vector<unsigned short>[shuffleSplits]();
    for (size_t i = 0; i < shuffleSplits; ++i) {
        sourceLookup[i].reserve(16384);
    }
    Debug(Debug::INFO) << "Converting sequences\n";

    std::string sourceFile = dataFile + ".source";
    FILE *source = fopen(sourceFile.c_str(), "w");
    if (source == NULL) {
        Debug(Debug::ERROR) << "Can not open " << sourceFile << " for writing!\n";
        EXIT(EXIT_FAILURE);
    }

    for (size_t fileIdx = 0; fileIdx < filenames.size(); fileIdx++) {
        unsigned int numEntriesInCurrFile = 0;
        std::string splitHeader;
        splitHeader.reserve(1024);
        std::string header;
        header.reserve(1024);
        std::string splitId;
        splitId.reserve(1024);

        char buffer[4096];
        size_t len = snprintf(buffer, sizeof(buffer), "%zu\t%s\n", fileIdx, FileUtil::baseName(filenames[fileIdx]).c_str());
        int written = fwrite(buffer, sizeof(char), len, source);
        if (written != (int) len) {
            Debug(Debug::ERROR) << "Cannot write to source file " << sourceFile << "\n";
            EXIT(EXIT_FAILURE);
        }

        kseq = KSeqFactory(filenames[fileIdx].c_str());
        while (kseq->ReadEntry()) {
            progress.updateProgress();
            const KSeqWrapper::KSeqEntry &e = kseq->entry;
            if (e.name.l == 0) {
                Debug(Debug::ERROR) << "Fasta entry: " << entries_num << " is invalid.\n";
                EXIT(EXIT_FAILURE);
            }

            size_t splitCnt = 1;
            if (par.splitSeqByLen == true) {
                splitCnt = (size_t) ceilf(static_cast<float>(e.sequence.l) / static_cast<float>(par.maxSeqLen));
            }

            // header
            header.append(e.name.s, e.name.l);
            if (e.comment.l > 0) {
                header.append(" ", 1);
                header.append(e.comment.s, e.comment.l);
            }

            std::string headerId = Util::parseFastaHeader(header);
            if (headerId.empty()) {
                // An identifier is necessary for these two cases, so we should just give up
                Debug(Debug::WARNING) << "Can not extract identifier from entry " << entries_num << ".\n";

            }
            for (size_t split = 0; split < splitCnt; split++) {
                unsigned int id = par.identifierOffset + entries_num;
                if (par.dbType == 0) {
                    // check for the first 10 sequences if they are nucleotide sequences
                    if (count < 10 || (count % 100) == 0) {
                        if (sampleCount < testForNucSequence) {
                            size_t cnt = 0;
                            for (size_t i = 0; i < e.sequence.l; i++) {
                                switch (toupper(e.sequence.s[i])) {
                                    case 'T':
                                    case 'A':
                                    case 'G':
                                    case 'C':
                                    case 'U':
                                    case 'N':
                                        cnt++;
                                        break;
                                }
                            }
                            const float nuclDNAFraction = static_cast<float>(cnt) / static_cast<float>(e.sequence.l);
                            if (nuclDNAFraction > 0.9) {
                                isNuclCnt += true;
                            }
                        }
                        sampleCount++;
                    }
                    if (isNuclCnt == sampleCount || isNuclCnt == testForNucSequence) {
                        if (isNuclDb == false) {
                            Debug(Debug::WARNING) << "Assume it is a DNA database.\n";
                            Debug(Debug::WARNING) << "Set parameter --dont-split-seq-by-len\n";
                            par.splitSeqByLen = false;
                            splitCnt = 1;
                        }
                        isNuclDb = true;
                    } else if (isNuclDb == true && isNuclCnt != sampleCount) {
                        Debug(Debug::ERROR) << "Database does not look like a DNA database anymore. Sorry our prediction went wrong.\n";
                        Debug(Debug::ERROR) << "Please recompute with --dbtype 1 flag.\n";
                        EXIT(EXIT_FAILURE);
                    }
                }

                splitId.append(headerId);
                if (splitCnt > 1) {
                    splitId.append("_");
                    splitId.append(SSTR(split));
                }
                // For split entries replace the found identifier by identifier_splitNumber
                // Also add another hint that it was split to the end of the header
                splitHeader.append(header);
                if (par.splitSeqByLen == true && splitCnt > 1) {
                    if (headerId.empty() == false) {
                        size_t pos = splitHeader.find(headerId);
                        if (pos != std::string::npos) {
                            splitHeader.erase(pos, headerId.length());
                            splitHeader.insert(pos, splitId);
                        }
                    }
                    splitHeader.append(" Split=");
                    splitHeader.append(SSTR(split));
                }

                // space is needed for later parsing
                splitHeader.append(" ", 1);
                splitHeader.append("\n");

                // Finally write down the entry
                unsigned int splitIdx = id % shuffleSplits;
                sourceLookup[splitIdx].emplace_back(fileIdx);

                hdrWriter.writeData(splitHeader.c_str(), splitHeader.length(), id, splitIdx);

                if (par.splitSeqByLen) {
                    size_t len = std::min(par.maxSeqLen, e.sequence.l - split * par.maxSeqLen);
                    seqWriter.writeStart(splitIdx);
                    seqWriter.writeAdd(e.sequence.s + split * par.maxSeqLen, len, splitIdx);
                    seqWriter.writeAdd(&newline, 1, splitIdx);
                    seqWriter.writeEnd(id, splitIdx, true);
                } else {
                    seqWriter.writeStart(splitIdx);
                    seqWriter.writeAdd(e.sequence.s, e.sequence.l, splitIdx);
                    seqWriter.writeAdd(&newline, 1, splitIdx);
                    seqWriter.writeEnd(id, splitIdx, true);
                }
                splitHeader.clear();
                splitId.clear();

                entries_num++;
                numEntriesInCurrFile++;
                count++;
            }
            header.clear();
        }
        delete kseq;
    }
    Debug(Debug::INFO) << "\n";
    fclose(source);
    hdrWriter.close(true);
    seqWriter.close(true);


    if(entries_num == 0){
        Debug(Debug::ERROR) << "The input files have no entry: ";
        for (size_t fileIdx = 0; fileIdx < filenames.size(); fileIdx++) {
            Debug(Debug::ERROR) << " - " << filenames[fileIdx] << "\n";
        }
        Debug(Debug::ERROR) << "Please check your input files."
                               "Only files in fasta/fastq[.gz|bz2] are supported \n";

        EXIT(EXIT_FAILURE);
    }

    // fix ids
    DBWriter::createRenumberedDB(dataFile, indexFile, "", DBReader<unsigned int>::LINEAR_ACCCESS);
    DBWriter::createRenumberedDB(hdrDataFile, hdrIndexFile, "", DBReader<unsigned int>::LINEAR_ACCCESS);

    DBReader<unsigned int> readerHeader(hdrDataFile.c_str(), hdrIndexFile.c_str(), 1, DBReader<unsigned int>::USE_DATA | DBReader<unsigned int>::USE_INDEX);
    readerHeader.open(DBReader<unsigned int>::NOSORT);

    // create lookup file
    std::string lookupDataFile = dataFile + ".lookup";
    std::string lookupIndexFile = lookupDataFile + ".index";
    DBWriter lookupFile(lookupDataFile.c_str(), lookupIndexFile.c_str(), 1, Parameters::WRITER_ASCII_MODE, Parameters::DBTYPE_OMIT_FILE);
    lookupFile.open();

    char lookupBuffer[32768];
    unsigned int splitIdx = 0;
    unsigned int splitCounter = 0;
    DBReader<unsigned int>::LookupEntry entry;
    for (unsigned int id = 0; id < readerHeader.getSize(); id++) {
        size_t splitSize = sourceLookup[splitIdx].size();
        if (splitSize == 0 || splitCounter > sourceLookup[splitIdx].size() - 1) {
            splitIdx++;
            splitCounter = 0;
        }
        char *header = readerHeader.getData(id, 0);
        entry.id = id;
        entry.entryName = Util::parseFastaHeader(header);
        entry.fileNumber = sourceLookup[splitIdx][splitCounter];
        if (entry.entryName.empty()) {
            // An identifier is necessary for these two cases, so we should just give up
            Debug(Debug::WARNING) << "Can not extract identifier from entry " << entries_num << ".\n";
        }
        size_t len = readerHeader.lookupEntryToBuffer(lookupBuffer, entry);
        lookupFile.writeData(lookupBuffer, len, 0, 0, false, false);
        splitCounter++;
    }
    lookupFile.close(true);
    FileUtil::remove(lookupIndexFile.c_str());
    readerHeader.close();
    delete[] sourceLookup;

    return EXIT_SUCCESS;
}<|MERGE_RESOLUTION|>--- conflicted
+++ resolved
@@ -12,36 +12,6 @@
 #include "KSeqWrapper.h"
 #include "itoa.h"
 
-<<<<<<< HEAD
-void renumberIdsInIndexByOffsetOrder(char * dataName, char * indexName) {
-    DBReader<unsigned int> reader(dataName, indexName, 1, DBReader<unsigned int>::USE_INDEX);
-    reader.open(DBReader<unsigned int>::LINEAR_ACCCESS);
-
-    std::string newSequenceIndex = std::string(indexName) + ".0";
-    FILE *indexFile = fopen(newSequenceIndex.c_str(), "w");
-    if (indexFile == NULL) {
-        perror(newSequenceIndex.c_str());
-        EXIT(EXIT_FAILURE);
-    }
-
-    char buffer[1024];
-    for (unsigned int id = 0; id < reader.getSize(); id++) {
-        DBReader<unsigned int>::Index *idx = reader.getIndex(id);
-        idx->id = id;
-        DBWriter::writeIndexEntryToFile(indexFile, buffer, *idx, reader.getEntryLen(id));
-    }
-
-    fclose(indexFile);
-    reader.close();
-
-    int result = rename(newSequenceIndex.c_str(), indexName);
-    if (result != 0) {
-        perror("Error renaming file");
-    }
-}
-
-=======
->>>>>>> e601ea0c
 int createdb(int argc, const char **argv, const Command& command) {
     Parameters &par = Parameters::getInstance();
     par.parseParameters(argc, argv, command, true, Parameters::PARSE_VARIADIC, 0);
