#include "Matcher.h"
#include "MsaFilter.h"
#include "Parameters.h"
#include "PSSMCalculator.h"
#include "DBReader.h"
#include "DBWriter.h"
#include "FileUtil.h"
#include "CompressedA3M.h"
#include "MathUtil.h"

#include "kseq.h"
#include "KSeqBufferReader.h"

KSEQ_INIT(kseq_buffer_t*, kseq_buffer_reader)

#ifdef OPENMP
#include <omp.h>
#endif

enum {
    MSA_CA3M = 0,
    MSA_A3M  = 1,
    MSA_STOCKHOLM = 2
};

void setMsa2ProfileDefaults(Parameters *p) {
    p->msaType = MSA_STOCKHOLM;
}

int msa2profile(int argc, const char **argv, const Command &command) {
    Parameters &par = Parameters::getInstance();
    setMsa2ProfileDefaults(&par);
    par.parseParameters(argc, argv, command, true, 0, MMseqsParameter::COMMAND_PROFILE);

    std::vector<std::string> qid_str_vec = Util::split(par.qid, ",");
    std::vector<int> qid_vec;
    for (size_t qid_idx = 0; qid_idx < qid_str_vec.size(); qid_idx++) {
        float qid_float = strtod(qid_str_vec[qid_idx].c_str(), NULL);
        qid_vec.push_back(static_cast<int>(qid_float*100));
    }
    std::sort(qid_vec.begin(), qid_vec.end());

    std::string msaData = par.db1;
    std::string msaIndex = par.db1Index;
    DBReader<unsigned int> *headerReader = NULL, *sequenceReader = NULL;
    if (par.msaType == 0) {
        msaData = par.db1 + "_ca3m.ffdata";
        msaIndex = par.db1 + "_ca3m.ffindex";

        std::string msaHeaderData = par.db1 + "_header.ffdata";
        std::string msaHeaderIndex = par.db1 + "_header.ffindex";
        std::string msaSequenceData = par.db1 + "_sequence.ffdata";
        std::string msaSequenceIndex = par.db1 + "_sequence.ffindex";

        headerReader = new DBReader<unsigned int>(msaHeaderData.c_str(), msaHeaderIndex.c_str(), par.threads, DBReader<unsigned int>::USE_INDEX|DBReader<unsigned int>::USE_DATA);
        headerReader->open(DBReader<unsigned int>::SORT_BY_LINE);

        sequenceReader = new DBReader<unsigned int>(msaSequenceData.c_str(), msaSequenceIndex.c_str(), par.threads, DBReader<unsigned int>::USE_INDEX|DBReader<unsigned int>::USE_DATA);
        sequenceReader->open(DBReader<unsigned int>::SORT_BY_LINE);
    }

    unsigned int mode = DBReader<unsigned int>::USE_INDEX|DBReader<unsigned int>::USE_DATA;
    std::string lookupFile = msaData + ".lookup";
    if (FileUtil::fileExists(lookupFile.c_str())) {
        mode |= DBReader<unsigned int>::USE_LOOKUP;
    }
    DBReader<unsigned int> qDbr(msaData.c_str(), msaIndex.c_str(), par.threads, mode);
    qDbr.open(DBReader<unsigned int>::LINEAR_ACCCESS);

    Debug(Debug::INFO) << "Finding maximum sequence length and set size.\n";
    unsigned int maxSeqLength = 0;
    unsigned int maxSetSize = 0;
#pragma omp parallel
    {
        unsigned int thread_idx = 0;
#ifdef OPENMP
        thread_idx = (unsigned int) omp_get_thread_num();
#endif

#pragma omp for schedule(dynamic, 10) reduction(max:maxSeqLength, maxSetSize)
        for (size_t id = 0; id < qDbr.getSize(); id++) {
            bool inHeader = false;
            unsigned int setSize = 0;
            unsigned int seqLength = 0;

            char *entryData = qDbr.getData(id, thread_idx);
            for (size_t i = 0; i < qDbr.getEntryLen(id); ++i) {
                // state machine to get the max sequence length and set size from MSA
                switch (entryData[i]) {
                    case '>':
                        if (seqLength > maxSeqLength) {
                            maxSeqLength = seqLength;
                        }
                        seqLength = 0;
                        inHeader = true;
                        setSize++;
                        break;
                    case '\n':
                        if (inHeader) {
                            inHeader = false;
                        }
                        break;
                    default:
                        if (!inHeader) {
                            seqLength++;
                        }
                        break;
                }
            }

            // don't forget the last entry in an MSA
            if (!inHeader && seqLength > 0) {
                if (seqLength > maxSeqLength) {
                    maxSeqLength = seqLength;
                }
                setSize++;
            }

            if (setSize > maxSetSize) {
                maxSetSize = setSize;
            }
        }
    }

    // for SIMD memory alignment
    maxSeqLength = (maxSeqLength) / (VECSIZE_INT * 4) + 2;
    maxSeqLength *= (VECSIZE_INT * 4);

    unsigned int threads = (unsigned int) par.threads;
    DBWriter resultWriter(par.db2.c_str(), par.db2Index.c_str(), threads, par.compressed, Parameters::DBTYPE_HMM_PROFILE);
    resultWriter.open();

    DBWriter headerWriter(par.hdr2.c_str(), par.hdr2Index.c_str(), threads, par.compressed, Parameters::DBTYPE_GENERIC_DB);
    headerWriter.open();

    SubstitutionMatrix subMat(par.scoringMatrixFile.values.aminoacid().c_str(), 2.0f, -0.2f);

    Debug::Progress progress(qDbr.getSize());
#pragma omp parallel
    {
        unsigned int thread_idx = 0;
#ifdef OPENMP
        thread_idx = (unsigned int) omp_get_thread_num();
#endif

        PSSMCalculator calculator(&subMat, maxSeqLength + 1, maxSetSize, par.pcmode, par.pca, par.pcb, par.gapOpen.values.aminoacid(), par.gapPseudoCount);

        Sequence sequence(maxSeqLength + 1, Parameters::DBTYPE_AMINO_ACIDS, &subMat, 0, false, par.compBiasCorrection != 0);

        char *msaContent = (char*) mem_align(ALIGN_INT, sizeof(char) * (maxSeqLength + 1) * maxSetSize);

        float *seqWeight = new float[maxSetSize];
        float *pNullBuffer = new float[maxSeqLength + 1];
        bool *maskedColumns = new bool[maxSeqLength + 1];
        std::string result;
        result.reserve((par.maxSeqLen + 1) * Sequence::PROFILE_READIN_SIZE * sizeof(char));

        kseq_buffer_t d;
        kseq_t *seq = kseq_init(&d);

        char **msaSequences = (char**) mem_align(ALIGN_INT, sizeof(char*) * maxSetSize);
        std::vector<Matcher::result_t> alnResults;
        alnResults.reserve(maxSetSize);

        const bool maskByFirst = par.matchMode == 0;
        const float matchRatio = par.matchRatio;
        MsaFilter filter(maxSeqLength + 1, maxSetSize, &subMat, par.gapOpen.values.aminoacid(), par.gapExtend.values.aminoacid());

#pragma omp for schedule(dynamic, 1)
        for (size_t id = 0; id < qDbr.getSize(); ++id) {
            progress.updateProgress();

            unsigned int queryKey = qDbr.getDbKey(id);

            size_t msaPos = 0;

            unsigned int setSize = 0;
            unsigned int centerLengthWithGaps = 0;
            unsigned int maskedCount = 0;

            bool fastaError = false;

            char *entryData = qDbr.getData(id, thread_idx);
            size_t entryLength = qDbr.getEntryLen(id);

            std::string msa;
            std::string backtrace;
            if (par.msaType == MSA_CA3M) {
                msa = CompressedA3M::extractA3M(entryData, entryLength - 2, *sequenceReader, *headerReader, thread_idx);
                d.buffer = const_cast<char*>(msa.c_str());
                d.length = msa.length();
                par.msaType = MSA_A3M;
            } else {
                d.buffer = entryData;
                d.length = entryLength - 1;
            }
            d.position = 0;

            // remove comment line that makes kseq_read fail
            if (d.length) {
                if (d.buffer[0] == '#') {
                    size_t pos = 0;
                    while (pos < d.length && d.buffer[pos] != '\n') {
                        pos++;
                    }

                    if (pos < d.length) {
                        pos++;
                        d.buffer += pos;
                        d.length -= pos;
                    } else {
                        d.buffer += pos;
                        d.length = 0;
                    }
                }
            }

            // allow skipping first sequence in case of consensus, etc
            if (par.skipQuery == true) {
                kseq_read(seq);
            }

            while (kseq_read(seq) >= 0) {
                if (seq->name.l == 0 || seq->seq.l == 0) {
                    Debug(Debug::WARNING) << "Invalid fasta sequence " << setSize << " in entry " << queryKey << "\n";
                    fastaError = true;
                    break;
                }

                if (seq->seq.l > maxSeqLength) {
                    Debug(Debug::WARNING) << "Member sequence " << setSize << " in entry " << queryKey << " too long\n";
                    fastaError = true;
                    break;
                }

                if ((par.msaType == 0 || par.msaType == 1) && strncmp("ss_", seq->name.s, strlen("ss_")) == 0) {
                    continue;
                }

                // first sequence is always the query
                if (setSize == 0) {
                    centerLengthWithGaps = seq->seq.l;
                    backtrace.reserve(centerLengthWithGaps);
                    if (maskByFirst == true) {
                        for (size_t i = 0; i < centerLengthWithGaps; ++i) {
                            if (seq->seq.s[i] == '-') {
                                maskedColumns[i] = true;
                                maskedCount++;
                            } else {
                                maskedColumns[i] = false;
                            }
                        }
                    }
                    if ((mode & DBReader<unsigned int>::USE_LOOKUP) == 0) {
                        std::string header(seq->name.s);
                        if (seq->comment.l > 0) {
                            header.append(" ");
                            header.append(seq->comment.s);
                        }
                        header.append("\n");
                        headerWriter.writeData(header.c_str(), header.size(), queryKey, thread_idx);
                    }
                }

                sequence.mapSequence(0, 0, seq->seq.s, seq->seq.l);
                msaSequences[setSize] = msaContent + msaPos;

                for (size_t i = 0; i < centerLengthWithGaps; ++i) {
                    if (maskByFirst == true && maskedColumns[i] == true) {
                        continue;
                    }

                    // skip a3m lower letters
                    if (par.msaType == MSA_A3M && islower(seq->seq.s[i])) {
                        continue;
                    }

                    msaContent[msaPos++] = (seq->seq.s[i] == '-') ? (int)MultipleAlignment::GAP : sequence.numSequence[i];
                }

                // construct backtrace for all but the query sequence
                if (setSize > 0) {
                    backtrace.clear();
                    for (size_t i = 0; i < centerLengthWithGaps; ++i) {
                        bool isMaskedColumn = (maskByFirst && maskedColumns[i]);
                        if (seq->seq.s[i] == '-' && isMaskedColumn) {
                            continue;
                        }
                        if (seq->seq.s[i] == '-') {
                            backtrace.push_back('I');
                        }
                        else if (isMaskedColumn || (!maskByFirst && msaSequences[0][i] == MultipleAlignment::GAP)
                                                || (par.msaType == MSA_A3M && islower(seq->seq.s[i]))) {
                            backtrace.push_back('D');
                        }
                        else {
                            backtrace.push_back('M');
                        }
                    }
                    alnResults.emplace_back(0, 0, 0, 0, 0, 0, 0, 0, 0, 0, 0, 0, 0, backtrace);
                }

                // fill up the sequence buffer for the SIMD profile calculation
                size_t rowSize = msaPos / (VECSIZE_INT*4);
                rowSize = (rowSize+1) * (VECSIZE_INT*4);
                while(msaPos < rowSize) {
                    msaContent[msaPos++] = MultipleAlignment::GAP;
                }

                setSize++;
            }
            kseq_rewind(seq);

            if (fastaError == true) {
                Debug(Debug::WARNING) << "Invalid msa " << id << "! Skipping entry.\n";
                continue;
            }

            if (setSize == 0) {
                Debug(Debug::WARNING) << "Empty msa " << id << "! Skipping entry.\n";
                continue;
            }

            if (maskByFirst == false) {
                PSSMCalculator::computeSequenceWeights(seqWeight, centerLengthWithGaps,
                                                       setSize, const_cast<const char**>(msaSequences));

                // Replace GAP with ENDGAP for all end gaps
                // ENDGAPs are ignored for counting percentage (multi-domain proteins)
                for (unsigned int k = 0; k < setSize; ++k) {
                    for (unsigned int i = 0; i < centerLengthWithGaps && msaSequences[k][i] == MultipleAlignment::GAP; ++i)
                        msaSequences[k][i] = MultipleAlignment::ENDGAP;
                    for (unsigned int i = centerLengthWithGaps - 1; msaSequences[k][i] == MultipleAlignment::GAP; i--)
                        msaSequences[k][i] = MultipleAlignment::ENDGAP;
                }

                for (unsigned int l = 0; l < centerLengthWithGaps; l++) {
                    float res = 0;
                    float gap = 0;
                    // Add up percentage of gaps
                    for (unsigned int k = 0; k < setSize; ++k) {
                        if (msaSequences[k][l] < MultipleAlignment::GAP) {
                            res += seqWeight[k];
                        } else if (msaSequences[k][l] != MultipleAlignment::ENDGAP) {
                            gap += seqWeight[k];
                        } else if (msaSequences[k][l] == MultipleAlignment::ENDGAP) {
                            msaSequences[k][l] = MultipleAlignment::GAP;
                        }
                    }

                    maskedColumns[l] =  (gap / (res + gap)) > matchRatio;
                    maskedCount += maskedColumns[l] ? 1 : 0;
                }

                for (unsigned int k = 0; k < setSize; ++k) {
                    unsigned int currentCol = 0;
                    for (unsigned int l = 0; l < centerLengthWithGaps; ++l) {
                        if (maskedColumns[l] == false) {
                            msaSequences[k][currentCol++] = msaSequences[k][l];
                        }
                    }

                    for (unsigned int l = currentCol; l < centerLengthWithGaps; ++l) {
                        msaSequences[k][l] = MultipleAlignment::GAP;
                    }
                }

                // update backtraces
                // TODO: check if this works for a3m as well (probably not...)
                for (unsigned int k = 0; k < setSize - 1; ++k) {
                    std::string::iterator readIt = alnResults[k].backtrace.begin();
                    std::string::iterator writeIt = readIt;
                    for (unsigned int l = 0; l < centerLengthWithGaps; ++l) {
                        if (!maskedColumns[l]) {
                            *writeIt = *readIt;
                            ++readIt;
                            ++writeIt;
                        } else {
                            if (*readIt == 'D') {
                                *writeIt = 'D';
                                ++writeIt;
                            }
                            ++readIt;
                        }
                    }
                    alnResults[k].backtrace.erase(writeIt, alnResults[k].backtrace.end());
                }
            }
            unsigned int centerLength = centerLengthWithGaps - maskedCount;

            MultipleAlignment::MSAResult msaResult(centerLength, centerLength, setSize, msaSequences);
            size_t filteredSetSize = setSize;
            if (par.filterMsa == 1) {
                filteredSetSize = filter.filter(setSize, centerLength, static_cast<int>(par.covMSAThr * 100),
<<<<<<< HEAD
                                                static_cast<int>(par.qid * 100), par.qsc,
                                                static_cast<int>(par.filterMaxSeqId * 100), par.Ndiff,
=======
                                                qid_vec, par.qsc,static_cast<int>(par.filterMaxSeqId * 100), par.Ndiff, par.filterMinEnable,
>>>>>>> 38ab523a
                                                (const char **) msaSequences, true);
            }

            PSSMCalculator::Profile pssmRes =
                    calculator.computePSSMFromMSA(filteredSetSize, msaResult.centerLength,
                                                  (const char **) msaResult.msaSequence, alnResults, par.wg);
            if (par.compBiasCorrection == true) {
                SubstitutionMatrix::calcGlobalAaBiasCorrection(&subMat, pssmRes.pssm, pNullBuffer,
                                                               Sequence::PROFILE_AA_SIZE,
                                                               centerLength);
            }
            pssmRes.toBuffer((const unsigned char*)msaSequences[0], centerLength, subMat, result);

            if (mode & DBReader<unsigned int>::USE_LOOKUP) {
                size_t lookupId = qDbr.getLookupIdByKey(queryKey);
                std::string header = qDbr.getLookupEntryName(lookupId);
                header.append(1, '\n');
                headerWriter.writeData(header.c_str(), header.length(), queryKey, thread_idx);
            }
            resultWriter.writeData(result.c_str(), result.length(), queryKey, thread_idx);
            result.clear();
        }
        kseq_destroy(seq);
        free(msaSequences);
        free(msaContent);
        delete[] pNullBuffer;
        delete[] maskedColumns;
        delete[] seqWeight;
    }
    headerWriter.close(true);
    resultWriter.close(true);
    qDbr.close();

    DBReader<unsigned int>::copyDb(par.db1, par.db2, (DBFiles::Files)(DBFiles::LOOKUP | DBFiles::SOURCE));

    if (sequenceReader != NULL) {
        sequenceReader->close();
        delete sequenceReader;
    }

    if (headerReader != NULL) {
        headerReader->close();
        delete headerReader;
    }

    return EXIT_SUCCESS;
}<|MERGE_RESOLUTION|>--- conflicted
+++ resolved
@@ -392,12 +392,8 @@
             size_t filteredSetSize = setSize;
             if (par.filterMsa == 1) {
                 filteredSetSize = filter.filter(setSize, centerLength, static_cast<int>(par.covMSAThr * 100),
-<<<<<<< HEAD
-                                                static_cast<int>(par.qid * 100), par.qsc,
-                                                static_cast<int>(par.filterMaxSeqId * 100), par.Ndiff,
-=======
-                                                qid_vec, par.qsc,static_cast<int>(par.filterMaxSeqId * 100), par.Ndiff, par.filterMinEnable,
->>>>>>> 38ab523a
+                                                qid_vec, par.qsc,
+                                                static_cast<int>(par.filterMaxSeqId * 100), par.Ndiff, par.filterMinEnable,
                                                 (const char **) msaSequences, true);
             }
 
