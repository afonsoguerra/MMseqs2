--- conflicted
+++ resolved
@@ -20,12 +20,8 @@
 enum {
     MSA = 0,
     PSSM,
-<<<<<<< HEAD
-    ca3m
-=======
 	ca3m,
 	REPSEQ
->>>>>>> 7045618a
 };
 
 size_t findMaxSetSize(DBReader<unsigned int> *reader) {
@@ -115,46 +111,6 @@
         tempateHeaderReader = new DBReader<unsigned int>(headerNameTarget.c_str(), headerIndexNameTarget.c_str());
         tempateHeaderReader->open(DBReader<unsigned int>::NOSORT);
     }
-<<<<<<< HEAD
-=======
-	
-
-	DBConcat *referenceDBr,*referenceHeadersDBr;
-	std::string referenceName(par.db4);
-	std::string referenceIndexName(par.db4);
-	if(mode==ca3m)
-	{
-		referenceName.append("_ca3m.ffdata");
-		referenceIndexName.append("_ca3m.ffindex");
-		
-		std::string referenceSeqName(par.db4);
-		std::string referenceSeqIndexName(par.db4);
-		referenceSeqName.append("_sequence.ffdata");
-		referenceSeqIndexName.append("_sequence.ffindex");
-		
-		// Use only 1 thread for concat to ensure the same order as the later header concat
-		referenceDBr = new DBConcat(par.db1.c_str(), par.db1Index.c_str(),par.db2.c_str(), par.db2Index.c_str(),referenceSeqName.c_str(),referenceSeqIndexName.c_str(),1);
-		referenceDBr->concat();
-		referenceDBr->open(DBReader<unsigned int>::SORT_BY_LINE); // When exporting in ca3m,
-																		// we need to have an access in SORT_BY_LINE
-																		// mode in order to keep track of the original 
-																		// line number in the index file.
-		
-		
-		std::string referenceHeadersName(par.db4);
-		std::string referenceHeadersIndexName(par.db4);
-					
-		referenceHeadersName.append("_header.ffdata");
-		referenceHeadersIndexName.append("_header.ffindex");
-		
-		// Use only 1 thread for concat to ensure the same order as the former sequence concat
-		referenceHeadersDBr = new DBConcat(headerNameQuery.c_str(),headerIndexNameQuery.c_str(),headerNameTarget.c_str(), headerIndexNameTarget.c_str(),referenceHeadersName.c_str(),referenceHeadersIndexName.c_str(),1);
-		referenceHeadersDBr->concat();
-	} else {
-			referenceIndexName.append(".index");
-	}
->>>>>>> 7045618a
-
 
     DBConcat *referenceDBr, *referenceHeadersDBr;
     std::string referenceName(par.db4);
@@ -168,26 +124,28 @@
         referenceSeqName.append("_sequence.ffdata");
         referenceSeqIndexName.append("_sequence.ffindex");
 
+        // Use only 1 thread for concat to ensure the same order as the later header concat
         referenceDBr = new DBConcat(par.db1.c_str(), par.db1Index.c_str(), par.db2.c_str(), par.db2Index.c_str(),
-                                    referenceSeqName.c_str(), referenceSeqIndexName.c_str(), par.threads);
+                                    referenceSeqName.c_str(), referenceSeqIndexName.c_str(), 1);
         referenceDBr->concat();
-
         // When exporting in ca3m,
         // we need to have an access in SORT_BY_LINE
         // mode in order to keep track of the original
         // line number in the index file.
         referenceDBr->open(DBReader<unsigned int>::SORT_BY_LINE);
 
+
+
         std::string referenceHeadersName(par.db4);
         std::string referenceHeadersIndexName(par.db4);
 
         referenceHeadersName.append("_header.ffdata");
         referenceHeadersIndexName.append("_header.ffindex");
 
+        // Use only 1 thread for concat to ensure the same order as the former sequence concat
         referenceHeadersDBr = new DBConcat(headerNameQuery.c_str(), headerIndexNameQuery.c_str(),
                                            headerNameTarget.c_str(), headerIndexNameTarget.c_str(),
-                                           referenceHeadersName.c_str(), referenceHeadersIndexName.c_str(),
-                                           par.threads);
+                                           referenceHeadersName.c_str(), referenceHeadersIndexName.c_str(), 1);
         referenceHeadersDBr->concat();
     } else {
         referenceIndexName.append(".index");
@@ -605,31 +563,12 @@
                        std::cout << std::endl;
                     }
 */
-<<<<<<< HEAD
-                    data = (char *) calculator.computePSSMFromMSA(filterRes.setSize, res.centerLength,
-=======
                     std::pair<const char*, std::string> pssmRes = calculator.computePSSMFromMSA(filterRes.setSize, res.centerLength,
->>>>>>> 7045618a
                                                                   filterRes.filteredMsaSequence, par.wg);
                     data = (char*)pssmRes.first;
                     std::string consensusStr = pssmRes.second;
                     dataSize = res.centerLength * Sequence::PROFILE_AA_SIZE * sizeof(char);
-<<<<<<< HEAD
-
-                    std::string consensusStr;
-                    for (size_t i = 0; i < res.centerLength; i++) {
-                        int maxScore = INT_MIN;
-                        int maxAA = 0;
-                        for (size_t aa = 0; aa < Sequence::PROFILE_AA_SIZE; aa++) {
-                            if (static_cast<int>(data[i * Sequence::PROFILE_AA_SIZE + aa]) > maxScore) {
-                                maxScore = data[i * Sequence::PROFILE_AA_SIZE + aa];
-                                maxAA = aa;
-                            }
-                        }
-                        consensusStr.push_back(subMat.int2aa[maxAA]);
-                    }
-=======
->>>>>>> 7045618a
+
                     consensusStr.push_back('\n');
                     concensusWriter->write(consensusStr.c_str(), consensusStr.length(), SSTR(queryKey).c_str(),
                                            thread_idx);
@@ -728,21 +667,14 @@
     struct timeval start, end;
     gettimeofday(&start, NULL);
     int retCode;
-<<<<<<< HEAD
-    if (par.compressMSA) {
-        retCode = result2outputmode(par, ca3m);
-    } else {
-        retCode = result2outputmode(par, MSA);
-    }
-
-=======
+
 	if (par.compressMSA)
 		retCode = result2outputmode(par, ca3m);
 	else if(par.onlyRepSeq)
 		retCode = result2outputmode(par, REPSEQ);
 	else
 		retCode = result2outputmode(par, MSA);
->>>>>>> 7045618a
+
     gettimeofday(&end, NULL);
     time_t sec = end.tv_sec - start.tv_sec;
     Debug(Debug::WARNING) << "Time for msa calculation: " << (sec / 3600) << " h " << (sec % 3600 / 60) << " m " << (sec % 60) << "s\n";
