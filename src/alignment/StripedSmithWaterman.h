--- conflicted
+++ resolved
@@ -130,8 +130,7 @@
      while bit 8 is not, the function will return cigar only when both criteria are fulfilled. All returned positions are
      0-based coordinate.
      */
-    s_align  ssw_align (const unsigned char *db_sequence,
-                        const float *target_sequence,
+    s_align  ssw_align (const unsigned char*db_sequence,
                         int32_t db_length,
                         const uint8_t gap_open,
                         const uint8_t gap_extend,
@@ -145,6 +144,7 @@
                         const int8_t *db_profile_for_alignment,
                         const int targetLen,
                         const int targetSeqType);
+
 
     /*!	@function computed ungapped alignment score
 
@@ -198,8 +198,8 @@
         }
     }
 
-// modified to public for testing purposes
-public:
+
+private:
 
     struct s_profile{
         simd_int* profile_byte;	// 0: none
@@ -211,7 +211,6 @@
         int8_t* composition_bias;
         int8_t* composition_bias_rev;
         int8_t* mat;
-        short *profile_from_sequence;
         // Memory layout of if mat + queryProfile is qL * AA
         //    Query length
         // A  -1  -3  -2  -1  -4  -2  -2  -3  -1  -3  -2  -2   7  -1  -2  -1  -1  -2  -5  -3
@@ -230,7 +229,6 @@
         int32_t alphabetSize;
         uint8_t bias;
         short ** profile_word_linear;
-<<<<<<< HEAD
         short *profile_from_sequence;
         float *profile_from_profile;
         double *background_freqs;
@@ -240,11 +238,6 @@
         simd_int *profile_consens_byte;
         simd_int *target_profile_byte;
         simd_int *target_profile_word;
-        simd_int *profile_consens_word;
-=======
-        float *profile_from_profile;
-
->>>>>>> b001dfb2
     };
     simd_int* vHStore;
     simd_int* vHLoad;
@@ -325,7 +318,6 @@
     short * profile_word_linear_data;
     bool aaBiasCorrection;
 
-<<<<<<< HEAD
     alignment_end simpleGotoh(const unsigned char *db_sequence, const unsigned char *db_consensus_sequence, const unsigned char *query_consensus_sequence, const short *profile_from_sequence, const double *background_freqs, const float *query_profile, const float *target_profile, int32_t query_start,
                               int32_t query_end, int32_t target_start, int32_t target_end, const short gap_open,
                               const short gap_extend, float scoringBias);
@@ -338,11 +330,5 @@
 
     template <typename T, size_t Elements, const unsigned int type>
     void updateQueryProfile(simd_int *profile, const int32_t query_length, const int32_t aaSize, const int shift);
-=======
-
-    alignment_end simpleGotoh(const unsigned char *db_sequence, const float *query_sequence, const float *target_sequence,
-                const short *profile_from_sequence, int32_t query_start, int32_t query_end,
-                int32_t target_start, int32_t target_end, const short gap_open, const short gap_extend);
->>>>>>> b001dfb2
 };
 #endif /* SMITH_WATERMAN_SSE2_H */