#include <iomanip>
#include <itoa.h>
#include "Matcher.h"
#include "Util.h"
#include "Parameters.h"
#include "StripedSmithWaterman.h"


Matcher::Matcher(int querySeqType, int maxSeqLen, BaseMatrix *m, EvalueComputation * evaluer,
                 bool aaBiasCorrection, int gapOpen, int gapExtend, int zdrop, int targetLen)
                 : gapOpen(gapOpen), gapExtend(gapExtend), m(m), evaluer(evaluer), tinySubMat(NULL) {
    if(Parameters::isEqualDbtype(querySeqType, Parameters::DBTYPE_PROFILE_STATE_PROFILE) == false ) {
        setSubstitutionMatrix(m);
    }

    if (Parameters::isEqualDbtype(querySeqType, Parameters::DBTYPE_NUCLEOTIDES)) {
        nuclaligner = new BandedNucleotideAligner(m, maxSeqLen, gapOpen, gapExtend, zdrop);
        aligner = NULL;
    } else {
        nuclaligner = NULL;
        aligner = new SmithWaterman(maxSeqLen, m->alphabetSize, aaBiasCorrection);
    }
    //std::cout << "lambda=" << lambdaLog2 << " logKLog2=" << logKLog2 << std::endl;
}


void Matcher::setSubstitutionMatrix(BaseMatrix *m){
    tinySubMat = new int8_t[m->alphabetSize*m->alphabetSize];
    for (int i = 0; i < m->alphabetSize; i++) {
        for (int j = 0; j < m->alphabetSize; j++) {
            tinySubMat[i*m->alphabetSize + j] = m->subMatrix[i][j];
        }
    }
}

Matcher::~Matcher(){
    if(aligner != NULL){
        delete aligner;
    }
    if(nuclaligner != NULL){
        delete nuclaligner;
    }
    if(tinySubMat != NULL){
        delete [] tinySubMat;
        tinySubMat = NULL;
    }
}

void Matcher::initQuery(Sequence* query){
    currentQuery = query;
    if(Parameters::isEqualDbtype(query->getSequenceType(), Parameters::DBTYPE_NUCLEOTIDES)) {
        nuclaligner->initQuery(query);
    } else if(Parameters::isEqualDbtype(query->getSeqType(), Parameters::DBTYPE_HMM_PROFILE) || Parameters::isEqualDbtype(query->getSeqType(), Parameters::DBTYPE_PROFILE_STATE_PROFILE)){
        aligner->ssw_init(query, query->getAlignmentProfile(), this->m, 2);
    }else{
        aligner->ssw_init(query, this->tinySubMat, this->m, 2);
    }
}


Matcher::result_t Matcher::getSWResult(Sequence* dbSeq, const int diagonal, bool isReverse, const int covMode, const float covThr,
                                       const double evalThr, unsigned int alignmentMode, unsigned int seqIdMode, bool isIdentity,
                                       bool wrappedScoring) {
    // calculation of the score and traceback of the alignment
    int32_t maskLen = currentQuery->L / 2;
    int origQueryLen = wrappedScoring ? currentQuery->L / 2 : currentQuery->L;

    // calcuate stop score
//    const double qL = static_cast<double>(currentQuery->L);
//    const double dbL = static_cast<double>(dbSeq->L);

    // avoid nummerical issues -log(evalThr/(qL*dbL*seqDbSize))
//    double datapoints = -log(static_cast<double>(seqDbSize)) - log(qL) - log(dbL) + log(evalThr);
    //std::cout << seqDbSize << " " << 100 << " " << scoreThr << std::endl;
    //std::cout <<datapoints << " " << m->getBitFactor() <<" "<< evalThr << " " << seqDbSize << " " << currentQuery->L << " " << dbSeq->L<< " " << scoreThr << " " << std::endl;
    s_align alignment;
    // compute sequence identity
    std::string backtrace;
    int aaIds = 0;
    if (Parameters::isEqualDbtype(dbSeq->getSequenceType(), Parameters::DBTYPE_NUCLEOTIDES)) {
        if (diagonal == INT_MAX) {
            Debug(Debug::ERROR) << "Query sequence " << currentQuery->getDbKey()
                                << " has a result with no proper diagonal information , "
                                << "Please check your database.\n";
            EXIT(EXIT_FAILURE);
        }
        alignment = nuclaligner->align(dbSeq, diagonal, isReverse, backtrace, aaIds, evaluer, wrappedScoring);
        alignmentMode = Matcher::SCORE_COV_SEQID;
<<<<<<< HEAD
    }else{// if(isIdentity==false){
            alignment = aligner->ssw_align(dbSeq->numSequence, dbSeq->L, gapOpen, gapExtend, alignmentMode, evalThr, evaluer, covMode,
                    covThr, maskLen, dbSeq->profile, dbSeq->numConsensusSequence, dbSeq->getAlignmentProfile(), dbSeq->L, dbSeq->getSequenceType());
//        }else{
//            alignment = aligner->scoreIdentical(dbSeq->numSequence, dbSeq->L, evaluer, alignmentMode);
//        }
=======
    } else if (Parameters::isEqualDbtype(dbSeq->getSequenceType(), Parameters::DBTYPE_HMM_PROFILE)) {
        alignment = aligner->ssw_align(dbSeq->numSequence, dbSeq->profile, dbSeq->L, gapOpen, gapExtend, alignmentMode, evalThr, evaluer, covMode, covThr, maskLen);

    } else{
            alignment = aligner->ssw_align(dbSeq->numSequence, dbSeq->profile, dbSeq->L, gapOpen, gapExtend, alignmentMode, evalThr, evaluer, covMode, covThr, maskLen);
>>>>>>> b001dfb2
        if(alignmentMode == Matcher::SCORE_COV_SEQID){
            if(isIdentity==false){
                if(alignment.cigar){
                    int32_t targetPos = alignment.dbStartPos1, queryPos = alignment.qStartPos1;
                    for (int32_t c = 0; c < alignment.cigarLen; ++c) {
                        char letter = SmithWaterman::cigar_int_to_op(alignment.cigar[c]);
                        uint32_t length = SmithWaterman::cigar_int_to_len(alignment.cigar[c]);
                        backtrace.reserve(length);

                        for (uint32_t i = 0; i < length; ++i){
                            if (letter == 'M') {
                                if (dbSeq->numSequence[targetPos] == currentQuery->numSequence[queryPos]){
                                    aaIds++;
                                }
                                ++queryPos;
                                ++targetPos;
                                backtrace.append("M");
                            } else {
                                if (letter == 'I') {
                                    ++queryPos;
                                    backtrace.append("I");
                                }
                                else{
                                    ++targetPos;
                                    backtrace.append("D");
                                }
                            }
                        }
                    }
                }
            } else {
                for (int32_t c = 0; c < origQueryLen; ++c) {
                    aaIds++;
                    backtrace.append("M");
                }
            }
        }

    }

    // calculation of the coverage and e-value
    float qcov = 0.0;
    float dbcov = 0.0;
    float seqId = 0.0;

    const unsigned int qStartPos = alignment.qStartPos1;
    const unsigned int dbStartPos = alignment.dbStartPos1;
    const unsigned int qEndPos = alignment.qEndPos1;
    const unsigned int dbEndPos = alignment.dbEndPos1;
    // normalize score
//    alignment->score1 = alignment->score1 - log2(dbSeq->L);
    if(alignmentMode == Matcher::SCORE_COV || alignmentMode == Matcher::SCORE_COV_SEQID) {
        qcov  = alignment.qCov;
        dbcov = alignment.tCov;
    }

    unsigned int alnLength = Matcher::computeAlnLength(qStartPos, qEndPos, dbStartPos, dbEndPos);
    // try to estimate sequence id
    if(alignmentMode == Matcher::SCORE_COV_SEQID){
        // compute sequence id
        if(alignment.cigar){
            // OVERWRITE alnLength with gapped value
            alnLength = backtrace.size();
        }
        seqId = Util::computeSeqId(seqIdMode, aaIds, origQueryLen, dbSeq->L, alnLength);

    }else if( alignmentMode == Matcher::SCORE_COV){
        // "20%   30%   40%   50%   60%   70%   80%   90%   99%"
        // "0.52  1.12  1.73  2.33  2.93  3.53  4.14  4.74  5.28"
        unsigned int qAlnLen = std::max(qEndPos - qStartPos, static_cast<unsigned int>(1));
        unsigned int dbAlnLen = std::max(dbEndPos - dbStartPos, static_cast<unsigned int>(1));
        //seqId = (alignment.score1 / static_cast<float>(std::max(qAlnLength, dbAlnLength)))  * 0.1656 + 0.1141;
        seqId = estimateSeqIdByScorePerCol(alignment.score1, qAlnLen, dbAlnLen);
    }else if ( alignmentMode == Matcher::SCORE_ONLY){
        unsigned int qAlnLen = std::max(qEndPos, static_cast<unsigned int>(1));
        unsigned int dbAlnLen = std::max(dbEndPos, static_cast<unsigned int>(1));
        //seqId = (alignment.score1 / static_cast<float>(std::max(dbAlnLen, qAlnLen)))  * 0.1656 + 0.1141;
        seqId = estimateSeqIdByScorePerCol(alignment.score1, qAlnLen, dbAlnLen);
    }

    //  E =  qL dL * exp^(-S/lambda)
    double evalue = alignment.evalue;
    int bitScore = static_cast<int>(evaluer->computeBitScore(alignment.score1)+0.5);

    result_t result;
    if(isReverse){
        result = result_t(dbSeq->getDbKey(), bitScore, qcov, dbcov, seqId, evalue, alnLength, qStartPos, qEndPos, origQueryLen, dbEndPos, dbStartPos, dbSeq->L, backtrace);
    }else{
        result = result_t(dbSeq->getDbKey(), bitScore, qcov, dbcov, seqId, evalue, alnLength, qStartPos, qEndPos, origQueryLen, dbStartPos, dbEndPos, dbSeq->L, backtrace);
    }


    delete [] alignment.cigar;
    return result;
}


void Matcher::readAlignmentResults(std::vector<result_t> &result, char *data, bool readCompressed) {
    if(data == NULL) {
        return;
    }

    while(*data != '\0'){
        result.emplace_back(parseAlignmentRecord(data, readCompressed));
        data = Util::skipLine(data);
    }
}

int Matcher::computeAlnLength(int qStart, int qEnd, int dbStart, int dbEnd) {
    return std::max(abs(qEnd - qStart), abs(dbEnd - dbStart)) + 1;
}

float Matcher::estimateSeqIdByScorePerCol(uint16_t score, unsigned int qLen, unsigned int tLen) {
    float estimatedSeqId = (score / static_cast<float>(std::max(qLen, tLen))) * 0.1656 + 0.1141;
    estimatedSeqId = std::min(estimatedSeqId, 1.0f);
    return std::max(0.0f, estimatedSeqId);
}


std::string Matcher::compressAlignment(const std::string& bt) {
    std::string ret;
    char state = 'M';
    size_t counter = 0;
    for(size_t i = 0; i < bt.size(); i++){
        if(bt[i] != state){
            ret.append(std::to_string(counter));
            ret.push_back(state);
            state = bt[i];
            counter = 1;
        }else{
            counter++;
        }
    }
    ret.append(std::to_string(counter));
    ret.push_back(state);
    return ret;
}

std::string Matcher::uncompressAlignment(const std::string &cbt) {
    std::string bt;
    size_t count = 0;
    for(size_t i = 0; i < cbt.size(); i++) {
        sscanf(cbt.c_str() + i, "%zu", &count);
        for(size_t j = i; j < cbt.size(); j++ ){
            if(isdigit(cbt[j]) == false){
                char state = cbt[j];
                bt.append(count, state);
                i = j;
                break;
            }
        }
    }
    return bt;
}

Matcher::result_t Matcher::parseAlignmentRecord(const char *data, bool readCompressed) {
    const char *entry[255];
    size_t columns = Util::getWordsOfLine(data, entry, 255);
    if (columns < ALN_RES_WITHOUT_BT_COL_CNT) {
        Debug(Debug::ERROR) << "Invalid alignment result record.\n";
        EXIT(EXIT_FAILURE);
    }

    char key[255];
    ptrdiff_t keySize =  (entry[1] - data);
    strncpy(key, data, keySize);
    key[keySize] = '\0';

    unsigned int targetId = Util::fast_atoi<unsigned int>(key);
    int score = Util::fast_atoi<int>(entry[1]);
    double seqId = strtod(entry[2],NULL);
    double eval = strtod(entry[3],NULL);

    int qStart =  Util::fast_atoi<int>(entry[4]);
    int qEnd = Util::fast_atoi<int>(entry[5]);
    int qLen = Util::fast_atoi<int>(entry[6]);
    int dbStart = Util::fast_atoi<int>(entry[7]);
    int dbEnd = Util::fast_atoi<int>(entry[8]);
    int dbLen = Util::fast_atoi<int>(entry[9]);
    int adjustQstart = (qStart==-1)? 0 : qStart;
    int adjustDBstart = (dbStart==-1)? 0 : dbStart;
    double qCov = SmithWaterman::computeCov(adjustQstart, qEnd, qLen);
    double dbCov = SmithWaterman::computeCov(adjustDBstart, dbEnd, dbLen);
    size_t alnLength = Matcher::computeAlnLength(adjustQstart, qEnd, adjustDBstart, dbEnd);

    switch(columns) {
        // 10 no backtrace
        case ALN_RES_WITHOUT_BT_COL_CNT:
            return Matcher::result_t(targetId, score, qCov, dbCov, seqId, eval,
                                 alnLength, qStart, qEnd, qLen, dbStart, dbEnd, dbLen, -1, -1, -1, -1, "");
        // 11 with backtrace
        case ALN_RES_WITH_BT_COL_CNT:
            if (readCompressed) {
                return Matcher::result_t(targetId, score, qCov, dbCov, seqId, eval,
                                         alnLength, qStart, qEnd, qLen, dbStart, dbEnd,
                                         dbLen, -1, -1, -1, -1, std::string(entry[10], entry[11] - entry[10]));
            } else {
                return Matcher::result_t(targetId, score, qCov, dbCov, seqId, eval,
                                         alnLength, qStart, qEnd, qLen, dbStart, dbEnd,
                                         dbLen, -1, -1, -1, -1,
                                         uncompressAlignment(std::string(entry[10], entry[11] - entry[10])));
            }
        // 12 without backtrace but qOrfStart dbOrfStart
        case ALN_RES_WITH_ORF_POS_WITHOUT_BT_COL_CNT:
            return Matcher::result_t(targetId, score, qCov, dbCov, seqId, eval,
                                     alnLength, qStart, qEnd, qLen, dbStart, dbEnd,
                                     dbLen, Util::fast_atoi<int>(entry[10]), Util::fast_atoi<int>(entry[11]),
                                     Util::fast_atoi<int>(entry[12]), Util::fast_atoi<int>(entry[13]), "");
        // 13 without backtrace but qOrfStart dbOrfStart
        case ALN_RES_WITH_ORF_AND_BT_COL_CNT:
            if (readCompressed) {
                return Matcher::result_t(targetId, score, qCov, dbCov, seqId, eval,
                                         alnLength, qStart, qEnd, qLen, dbStart, dbEnd,
                                         dbLen, Util::fast_atoi<int>(entry[10]), Util::fast_atoi<int>(entry[11]),
                                         Util::fast_atoi<int>(entry[12]), Util::fast_atoi<int>(entry[13]),
                                         std::string(entry[14], entry[15] - entry[14]));
            } else {
                return Matcher::result_t(targetId, score, qCov, dbCov, seqId, eval,
                                         alnLength, qStart, qEnd, qLen, dbStart, dbEnd,
                                         dbLen, Util::fast_atoi<int>(entry[10]), Util::fast_atoi<int>(entry[11]),
                                         Util::fast_atoi<int>(entry[12]), Util::fast_atoi<int>(entry[13]),
                                         uncompressAlignment(std::string(entry[14], entry[15] - entry[14])));
            }
        default:
            Debug(Debug::ERROR) << "Invalid column count in alignment.\n";
            EXIT(EXIT_FAILURE);
    }
}


size_t Matcher::resultToBuffer(char * buff1, const result_t &result, bool addBacktrace, bool compress, bool addOrfPosition) {
    char * basePos = buff1;
    char * tmpBuff = Itoa::u32toa_sse2((uint32_t) result.dbKey, buff1);
    *(tmpBuff-1) = '\t';
    tmpBuff = Itoa::i32toa_sse2(result.score, tmpBuff);
    *(tmpBuff-1) = '\t';
    tmpBuff = Util::fastSeqIdToBuffer(result.seqId, tmpBuff);
    *(tmpBuff-1) = '\t';
    tmpBuff += sprintf(tmpBuff,"%.3E",result.eval);
    tmpBuff++;
    *(tmpBuff-1) = '\t';
    tmpBuff = Itoa::i32toa_sse2(result.qStartPos, tmpBuff);
    *(tmpBuff-1) = '\t';
    tmpBuff = Itoa::i32toa_sse2(result.qEndPos, tmpBuff);
    *(tmpBuff-1) = '\t';
    tmpBuff = Itoa::i32toa_sse2(result.qLen, tmpBuff);
    *(tmpBuff-1) = '\t';
    tmpBuff = Itoa::i32toa_sse2(result.dbStartPos, tmpBuff);
    *(tmpBuff-1) = '\t';
    tmpBuff = Itoa::i32toa_sse2(result.dbEndPos, tmpBuff);
    *(tmpBuff-1) = '\t';
    tmpBuff = Itoa::i32toa_sse2(result.dbLen, tmpBuff);
    if(addOrfPosition){
        *(tmpBuff-1) = '\t';
        tmpBuff = Itoa::i32toa_sse2(result.queryOrfStartPos, tmpBuff);
        *(tmpBuff-1) = '\t';
        tmpBuff = Itoa::i32toa_sse2(result.queryOrfEndPos, tmpBuff);
        *(tmpBuff-1) = '\t';
        tmpBuff = Itoa::i32toa_sse2(result.dbOrfStartPos, tmpBuff);
        *(tmpBuff-1) = '\t';
        tmpBuff = Itoa::i32toa_sse2(result.dbOrfEndPos, tmpBuff);
    }
    if(addBacktrace == true){
        if(compress){
            *(tmpBuff-1) = '\t';
            std::string compressedCigar = Matcher::compressAlignment(result.backtrace);
            tmpBuff = strncpy(tmpBuff, compressedCigar.c_str(), compressedCigar.length());
            tmpBuff += compressedCigar.length()+1;
        }else{
            *(tmpBuff-1) = '\t';
            tmpBuff = strncpy(tmpBuff, result.backtrace.c_str(), result.backtrace.length());
            tmpBuff += result.backtrace.length()+1;
        }
    }
    *(tmpBuff-1) = '\n';
    *(tmpBuff) = '\0';
    return tmpBuff - basePos;
}

<|MERGE_RESOLUTION|>--- conflicted
+++ resolved
@@ -48,9 +48,10 @@
 
 void Matcher::initQuery(Sequence* query){
     currentQuery = query;
-    if(Parameters::isEqualDbtype(query->getSequenceType(), Parameters::DBTYPE_NUCLEOTIDES)) {
+    if(Parameters::isEqualDbtype(query->getSequenceType(), Parameters::DBTYPE_NUCLEOTIDES)){
         nuclaligner->initQuery(query);
-    } else if(Parameters::isEqualDbtype(query->getSeqType(), Parameters::DBTYPE_HMM_PROFILE) || Parameters::isEqualDbtype(query->getSeqType(), Parameters::DBTYPE_PROFILE_STATE_PROFILE)){
+    }else if(Parameters::isEqualDbtype(query->getSeqType(), Parameters::DBTYPE_HMM_PROFILE) || Parameters::isEqualDbtype(query->getSeqType(), Parameters::DBTYPE_PROFILE_STATE_PROFILE)){
+        std::cout << "wow";
         aligner->ssw_init(query, query->getAlignmentProfile(), this->m, 2);
     }else{
         aligner->ssw_init(query, this->tinySubMat, this->m, 2);
@@ -60,10 +61,10 @@
 
 Matcher::result_t Matcher::getSWResult(Sequence* dbSeq, const int diagonal, bool isReverse, const int covMode, const float covThr,
                                        const double evalThr, unsigned int alignmentMode, unsigned int seqIdMode, bool isIdentity,
-                                       bool wrappedScoring) {
+                                       bool wrappedScoring){
     // calculation of the score and traceback of the alignment
     int32_t maskLen = currentQuery->L / 2;
-    int origQueryLen = wrappedScoring ? currentQuery->L / 2 : currentQuery->L;
+    int origQueryLen = wrappedScoring? currentQuery->L / 2 : currentQuery->L ;
 
     // calcuate stop score
 //    const double qL = static_cast<double>(currentQuery->L);
@@ -77,8 +78,9 @@
     // compute sequence identity
     std::string backtrace;
     int aaIds = 0;
-    if (Parameters::isEqualDbtype(dbSeq->getSequenceType(), Parameters::DBTYPE_NUCLEOTIDES)) {
-        if (diagonal == INT_MAX) {
+
+    if(Parameters::isEqualDbtype(dbSeq->getSequenceType(), Parameters::DBTYPE_NUCLEOTIDES)){
+        if(diagonal==INT_MAX){
             Debug(Debug::ERROR) << "Query sequence " << currentQuery->getDbKey()
                                 << " has a result with no proper diagonal information , "
                                 << "Please check your database.\n";
@@ -86,20 +88,12 @@
         }
         alignment = nuclaligner->align(dbSeq, diagonal, isReverse, backtrace, aaIds, evaluer, wrappedScoring);
         alignmentMode = Matcher::SCORE_COV_SEQID;
-<<<<<<< HEAD
     }else{// if(isIdentity==false){
             alignment = aligner->ssw_align(dbSeq->numSequence, dbSeq->L, gapOpen, gapExtend, alignmentMode, evalThr, evaluer, covMode,
                     covThr, maskLen, dbSeq->profile, dbSeq->numConsensusSequence, dbSeq->getAlignmentProfile(), dbSeq->L, dbSeq->getSequenceType());
 //        }else{
 //            alignment = aligner->scoreIdentical(dbSeq->numSequence, dbSeq->L, evaluer, alignmentMode);
 //        }
-=======
-    } else if (Parameters::isEqualDbtype(dbSeq->getSequenceType(), Parameters::DBTYPE_HMM_PROFILE)) {
-        alignment = aligner->ssw_align(dbSeq->numSequence, dbSeq->profile, dbSeq->L, gapOpen, gapExtend, alignmentMode, evalThr, evaluer, covMode, covThr, maskLen);
-
-    } else{
-            alignment = aligner->ssw_align(dbSeq->numSequence, dbSeq->profile, dbSeq->L, gapOpen, gapExtend, alignmentMode, evalThr, evaluer, covMode, covThr, maskLen);
->>>>>>> b001dfb2
         if(alignmentMode == Matcher::SCORE_COV_SEQID){
             if(isIdentity==false){
                 if(alignment.cigar){
