--- conflicted
+++ resolved
@@ -16,8 +16,8 @@
                      const std::string &prefDB, const std::string &prefDBIndex,
                      const std::string &outDB, const std::string &outDBIndex,
                      const Parameters &par) :
-        covThr(par.covThr), evalThr(par.evalThr), seqIdThr(par.seqIdThr),
-        includeIdentity(par.includeIdentity), addBacktrace(par.addBacktrace), realign(par.realign),
+        covThr(par.covThr), targetCovThr(par.targetCovThr), evalThr(par.evalThr), seqIdThr(par.seqIdThr),
+        includeIdentity(par.includeIdentity), realign(par.realign), addBacktrace(par.addBacktrace),
         threads(static_cast<unsigned int>(par.threads)), outDB(outDB), outDBIndex(outDBIndex),
         maxSeqLen(par.maxSeqLen), querySeqType(par.querySeqType), targetSeqType(par.targetSeqType),
         compBiasCorrection(par.compBiasCorrection), qseqdbr(NULL), qSeqLookup(NULL),
@@ -26,26 +26,9 @@
     Debug(Debug::INFO) << "Using " << threads << " threads.\n";
 #endif
 
-<<<<<<< HEAD
     int alignmentMode = par.alignmentMode;
     if (addBacktrace == true) {
         alignmentMode = Parameters::ALIGNMENT_MODE_SCORE_COV_SEQID;
-=======
-Alignment::Alignment(std::string& querySeqDB, std::string& querySeqDBIndex,
-                     std::string& targetSeqDB, std::string& targetSeqDBIndex,
-                     std::string& prefDB, std::string& prefDBIndex,
-                     std::string& outDB, std::string& outDBIndex,
-                     Parameters &par){
-
-    this->covThr = par.covThr;
-    this->targetCovThr = par.targetCovThr;
-    this->evalThr = par.evalThr;
-    this->seqIdThr = par.seqIdThr;
-    this->addBacktrace = par.addBacktrace;
-    this->realign = par.realign;
-    if(addBacktrace == true){
-        par.alignmentMode = Parameters::ALIGNMENT_MODE_SCORE_COV_SEQID;
->>>>>>> 883f137c
     }
 
     if (realign == true) {
@@ -59,17 +42,10 @@
     swMode = Matcher::SCORE_ONLY;
     switch (alignmentMode) {
         case Parameters::ALIGNMENT_MODE_FAST_AUTO:
-<<<<<<< HEAD
-            if (covThr > 0.0 && seqIdThr == 0.0) {
+            if((covThr > 0.0 || targetCovThr > 0.0) && seqIdThr == 0.0) {
                 swMode = Matcher::SCORE_COV; // fast
-            } else if (covThr > 0.0 && seqIdThr > 0.0) { // if seq id is needed
+            } else if((covThr > 0.0 || targetCovThr > 0.0) && seqIdThr > 0.0) { // if seq id is needed
                 swMode = Matcher::SCORE_COV_SEQID; // slowest
-=======
-            if((this->covThr > 0.0 || this->targetCovThr > 0.0) && this->seqIdThr == 0.0) {
-                this->swMode = Matcher::SCORE_COV; // fast
-            } else if((this->covThr > 0.0 || this->targetCovThr > 0.0) && this->seqIdThr > 0.0) { // if seq id is needed
-                this->swMode = Matcher::SCORE_COV_SEQID; // slowest
->>>>>>> 883f137c
             }
             break;
         case Parameters::ALIGNMENT_MODE_SCORE_COV:
@@ -260,7 +236,6 @@
                 unsigned int queryDbKey = prefdbr->getDbKey(id);
                 setQuerySequence(qSeq, id, queryDbKey);
 
-<<<<<<< HEAD
                 matcher.initQuery(&qSeq);
                 // parse the prefiltering list and calculate a Smith-Waterman alignment for each sequence in the list
                 std::vector<Matcher::result_t> swResults;
@@ -292,10 +267,21 @@
                         res.seqId = 1.0f;
                     }
 
+                    const bool evalOk = (res.eval <= evalThr); // -e
+                    const bool seqIdOK = (res.seqId >= seqIdThr); // --min-seq-id
+                    const bool covOK = (res.qcov >= covThr && res.dbcov >= covThr); //-c
+                    const bool targetCovOK = (res.dbcov >= targetCovThr); // --target-cov (-c = 0.0 if --targetCov)
                     // check first if it is identity
-                    if (isIdentity ||
-                        // general acceptance criteria
-                        (res.eval <= evalThr && res.seqId >= seqIdThr && res.qcov >= covThr && res.dbcov >= covThr)) {
+                    if (isIdentity
+                        ||
+                        // general accaptance criteria
+                        ( evalOk   &&
+                          seqIdOK  &&
+                          covOK    &&
+                          targetCovOK
+                        ))
+                    {
+
                         swResults.push_back(res);
                         passedNum++;
                         totalPassedNum++;
@@ -304,70 +290,8 @@
                         rejected++;
                     }
                     data = Util::skipLine(data);
-=======
-            qSeqs[thread_idx]->mapSequence(id, queryDbKey, querySeqData);
-            matchers[thread_idx]->initQuery(qSeqs[thread_idx]);
-            // parse the prefiltering list and calculate a Smith-Waterman alignment for each sequence in the list
-            std::vector<Matcher::result_t> swResults;
-            size_t passedNum = 0;
-            unsigned int rejected = 0;
-            while (*data != '\0' && passedNum < maxAlnNum && rejected < maxRejected){
-                // DB key of the db sequence
-                char dbKeyBuffer[255 + 1];
-                Util::parseKey(data, dbKeyBuffer);
-                const unsigned int dbKey = (unsigned int) strtoul(dbKeyBuffer, NULL, 10);
-                dbKeys[thread_idx] = dbKey;
-                // sequence are identical if qID == dbID  (needed to cluster really short sequences)
-                const bool isIdentity = (queryDbKey == dbKey && (includeIdentity || sameQTDB))? true : false;
-                // map the database sequence
-                char* dbSeqData = tseqdbr->getDataByDBKey(dbKeys[thread_idx]);
-                if (dbSeqData == NULL){
-# pragma omp critical
-                    {
-                        Debug(Debug::ERROR) << "ERROR: Sequence " << dbKeys[thread_idx]
-                        << " is required in the prefiltering, but is not contained in the target sequence database!\n" <<
-                        "Please check your database.\n";
-                        EXIT(EXIT_FAILURE);
-                    }
                 }
-                //char *maskedDbSeq = seg[thread_idx]->maskseq(dbSeqData);
-                dbSeqs[thread_idx]->mapSequence(-1, dbKeys[thread_idx], dbSeqData);
-                // check if the sequences could pass the coverage threshold
-                if ( (((float) qSeqs[thread_idx]->L) / ((float) dbSeqs[thread_idx]->L) < covThr) ||
-                     (((float) dbSeqs[thread_idx]->L) / ((float) qSeqs[thread_idx]->L) < covThr) ) {
-                    rejected++;
-                    data = Util::skipLine(data);
-                    continue;
-                }
-                // calculate Smith-Waterman alignment
-                Matcher::result_t res = matchers[thread_idx]->getSWResult(dbSeqs[thread_idx], tseqdbr->getSize(), evalThr, this->swMode);
-                alignmentsNum++;
-                //set coverage and seqid if identity
-                if (isIdentity){
-                    res.qcov=1.0f;
-                    res.dbcov=1.0f;
-                    res.seqId=1.0f;
-                }
-                const bool evalOk = (res.eval <= evalThr); // -e
-                const bool seqIdOK = (res.seqId >= seqIdThr); // --min-seq-id
-                const bool covOK = (res.qcov >= covThr && res.dbcov >= covThr); //-c
-                const bool targetCovOK = (res.dbcov >= targetCovThr); // --target-cov (-c = 0.0 if --targetCov)
-                // check first if it is identity
-                if (isIdentity
-                    ||
-                    // general accaptance criteria
-                    ( evalOk   &&
-                      seqIdOK  &&
-                      covOK    &&
-                      targetCovOK
-                      ))
-                {
-                    swResults.push_back(res);
-                    passedNum++;
-                    totalPassedNum++;
-                    rejected = 0;
->>>>>>> 883f137c
-                }
+
                 // write the results
                 std::sort(swResults.begin(), swResults.end(), Matcher::compareHits);
                 if (realign == true) {
@@ -376,41 +300,22 @@
                         setTargetSequence(dbSeq, swResults[result].dbKey);
                         Matcher::result_t res = realigner->getSWResult(&dbSeq, getTargetDbEntries(), 0.0,
                                                                        Matcher::SCORE_COV_SEQID);
-                        swResults[result].backtrace = res.backtrace;
-                        swResults[result].qStartPos = res.qStartPos;
-                        swResults[result].qEndPos = res.qEndPos;
+                        swResults[result].backtrace  = res.backtrace;
+                        swResults[result].qStartPos  = res.qStartPos;
+                        swResults[result].qEndPos    = res.qEndPos;
                         swResults[result].dbStartPos = res.dbStartPos;
-                        swResults[result].dbEndPos = res.dbEndPos;
+                        swResults[result].dbEndPos   = res.dbEndPos;
+                        swResults[result].alnLength  = res.alnLength;
+                        swResults[result].seqId      = res.seqId;
+                        swResults[result].qcov       = res.qcov;
+                        swResults[result].dbcov      = res.dbcov;
                     }
                 }
-<<<<<<< HEAD
+
                 // put the contents of the swResults list into ffindex DB
                 std::stringstream swResultsString;
                 for (size_t result = 0; result < swResults.size(); result++) {
                     swResultsString << Matcher::resultToString(swResults[result], addBacktrace);
-=======
-                data = Util::skipLine(data);
-            }
-            // write the results
-            std::sort(swResults.begin(), swResults.end(), Matcher::compareHits);
-            if(realign == true){
-                realigner[thread_idx]->initQuery(qSeqs[thread_idx]);
-                for (size_t i = 0; i < swResults.size(); i++) {
-                    char* dbSeqData = tseqdbr->getDataByDBKey(swResults[i].dbKey);
-                    dbSeqs[thread_idx]->mapSequence(-1, swResults[i].dbKey, dbSeqData);
-                    Matcher::result_t res = realigner[thread_idx]->getSWResult(dbSeqs[thread_idx],
-                                                                               tseqdbr->getSize(), 0.0,
-                                                                               Matcher::SCORE_COV_SEQID);
-                    swResults[i].backtrace = res.backtrace;
-                    swResults[i].qStartPos = res.qStartPos;
-                    swResults[i].qEndPos   = res.qEndPos;
-                    swResults[i].dbStartPos = res.dbStartPos;
-                    swResults[i].dbEndPos  = res.dbEndPos;
-                    swResults[i].alnLength = res.alnLength;
-                    swResults[i].seqId     = res.seqId;
-                    swResults[i].qcov      = res.qcov;
-                    swResults[i].dbcov     = res.dbcov;
->>>>>>> 883f137c
                 }
 
                 std::string swResultString = swResultsString.str();
