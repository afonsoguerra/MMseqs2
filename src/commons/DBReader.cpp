#include "DBReader.h"

#include <iostream>
#include <fstream>
#include <algorithm>
#include <climits>
#include <cstring>
#include <cstddef>
#include <random>

#include <sys/mman.h>
#include <sys/stat.h>
#include <omptl/omptl_algorithm>


#include "MemoryMapped.h"
#include "Debug.h"
#include "Util.h"
#include "FileUtil.h"

template <typename T>
DBReader<T>::DBReader(const char* dataFileName_, const char* indexFileName_, int threads, int dataMode) :
        data(NULL), threads(threads), dataMode(dataMode), dataFileName(strdup(dataFileName_)),
        indexFileName(strdup(indexFileName_)), size(0), dataSize(0), aaDbSize(0), lastKey(T()), closed(1), dbtype(Parameters::DBTYPE_GENERIC_DB),
        compressedBuffers(NULL), compressedBufferSizes(NULL), index(NULL), seqLens(NULL), id2local(NULL), local2id(NULL),
        dataMapped(false), accessType(0), externalData(false), didMlock(false)
{}

template <typename T>
DBReader<T>::DBReader(DBReader<T>::Index *index, unsigned int *seqLens, size_t size, size_t aaDbSize, T lastKey,
        int dbType, unsigned int maxSeqLen, int threads) :
        data(NULL), threads(threads), dataMode(USE_INDEX), dataFileName(NULL), indexFileName(NULL),
        size(size), dataSize(0), aaDbSize(aaDbSize), lastKey(lastKey), maxSeqLen(maxSeqLen), closed(1), dbtype(dbType),
        compressedBuffers(NULL), compressedBufferSizes(NULL), index(index), seqLens(seqLens), id2local(NULL), local2id(NULL),
        dataMapped(false), accessType(NOSORT), externalData(true), didMlock(false)
{}

template <typename T>
void DBReader<T>::setDataFile(const char* dataFileName_)  {
    if (dataFileName != NULL) {
        unmapData();
        free(dataFileName);
    }

    dataMode |= USE_DATA;
    dataFileName = strdup(dataFileName_);
}


template <typename T>
void DBReader<T>::readMmapedDataInMemory(){
    if ((dataMode & USE_DATA) && (dataMode & USE_FREAD) == 0) {
        Debug(Debug::INFO) << "Touch data file " << dataFileName << " ... ";
        magicBytes = Util::touchMemory(data, dataSize);
        Debug(Debug::INFO) << "Done.\n";
    }
}

template <typename T>
void DBReader<T>::mlock(){
    if (dataMode & USE_DATA) {
        if (didMlock == false) {
            ::mlock(data, dataSize);
            didMlock = true;
        }
    }
}


template <typename T>
void DBReader<T>::printMagicNumber(){
    Debug(Debug::INFO) << magicBytes << "\n";
}

template <typename T> DBReader<T>::~DBReader(){
    if(dataFileName != NULL) {
        free(dataFileName);
    }

    if(indexFileName != NULL) {
        free(indexFileName);
    }
}



template <typename T> bool DBReader<T>::open(int accessType){
    // count the number of entries
    this->accessType = accessType;
    if (dataFileName != NULL) {
        dbtype = parseDbType(dataFileName);
    }

    if (dataMode & USE_DATA) {
        FILE* dataFile = fopen(dataFileName, "r");
        if (dataFile == NULL) {
            Debug(Debug::ERROR) << "Could not open data file " << dataFileName << "!\n";
            EXIT(EXIT_FAILURE);
        }
        data = mmapData(dataFile, &dataSize);
        fclose(dataFile);
        dataMapped = true;
    }
    bool isSortedById = false;
    if (externalData == false) {
        if(FileUtil::fileExists(indexFileName)==false){
            Debug(Debug::ERROR) << "Could not open index file " << indexFileName << "!\n";
            EXIT(EXIT_FAILURE);
        }
        MemoryMapped indexData(indexFileName, MemoryMapped::WholeFile, MemoryMapped::SequentialScan);
        if (!indexData.isValid()){
            Debug(Debug::ERROR) << "Could not open index file " << indexFileName << "\n";
            EXIT(EXIT_FAILURE);
        }
        char* indexDataChar = (char *) indexData.getData();
        size_t indexDataSize = indexData.size();
        size = Util::ompCountLines(indexDataChar,indexDataSize);

        index = new(std::nothrow) Index[this->size];
        Util::checkAllocation(index, "Could not allocate index memory in DBReader");
        seqLens = new(std::nothrow) unsigned int[this->size];
        Util::checkAllocation(seqLens, "Could not allocate seqLens memory in DBReader");
        isSortedById = readIndex(indexDataChar, indexDataSize, index, seqLens);
        indexData.close();

        if (accessType != HARDNOSORT) {
            sortIndex(isSortedById);
        }

        // init seq lens array and dbKey mapping
        aaDbSize = 0;
        for (size_t i = 0; i < size; i++){
            unsigned int size = seqLens[i];
            aaDbSize += size;
        }
    }

    compression = isCompressed(dbtype);
    if(compression == COMPRESSED){
        compressedBufferSizes = new size_t[threads];
        compressedBuffers = new char*[threads];
        dstream = new ZSTD_DStream*[threads];
        for(int i = 0; i < threads; i++){
            // allocated buffer
            compressedBufferSizes[i] = std::max(maxSeqLen+1, 1024u);
            compressedBuffers[i] = (char*) malloc(compressedBufferSizes[i]);
            if(compressedBuffers[i]==NULL){
                Debug(Debug::ERROR) << "Could not allocate compressedBuffer!\n";
                EXIT(EXIT_FAILURE);
            }
            dstream[i] = ZSTD_createDStream();
            if (dstream==NULL) {
                Debug(Debug::ERROR) << "ZSTD_createDStream() error \n";
                EXIT(EXIT_FAILURE);
            }
        }
    }

    closed = 0;
    return isSortedById;
}

template<typename T>
void DBReader<T>::sortIndex(bool) {
}

template<>
void DBReader<std::string>::sortIndex(bool isSortedById) {
    if (accessType == SORT_BY_ID){
        if (isSortedById) {
            return;
        }

        std::pair<Index, unsigned int> *sortArray = new std::pair<Index, unsigned int>[size];
        for (size_t i = 0; i < size; i++) {
            sortArray[i] = std::make_pair(index[i], seqLens[i]);
        }
        omptl::sort(sortArray, sortArray + size, compareIndexLengthPairById());
        for (size_t i = 0; i < size; ++i) {
            index[i].id = sortArray[i].first.id;
            index[i].offset = sortArray[i].first.offset;
            seqLens[i] = sortArray[i].second;
        }
        delete[] sortArray;
    }else{
        if(accessType != NOSORT && accessType != HARDNOSORT){
            Debug(Debug::ERROR) << "DBReader<std::string> can not be opened in sort mode\n";
            EXIT(EXIT_FAILURE);
        }
    }
}

template<>
void DBReader<unsigned int>::sortIndex(bool isSortedById) {
    // First, we sort the index by IDs and we keep track of the original
    // ordering in mappingToOriginalIndex array
    size_t* mappingToOriginalIndex=NULL;
    if(accessType==SORT_BY_LINE){
        mappingToOriginalIndex = new size_t[size];
    }
    if(isSortedById == false){
        std::pair<Index, std::pair<size_t,unsigned int> > *sortArray = new std::pair<Index, std::pair<size_t,unsigned int> >[size];
        for (size_t i = 0; i < size; i++) {
            sortArray[i] = std::make_pair(index[i], std::make_pair(i,seqLens[i]));
        }
        omptl::sort(sortArray, sortArray + size, compareIndexLengthPairByIdKeepTrack());
        for (size_t i = 0; i < size; ++i) {
            index[i].id = sortArray[i].first.id;
            index[i].offset = sortArray[i].first.offset;
            seqLens[i] = (sortArray[i].second).second;
        }
        if(accessType==SORT_BY_LINE){
            for (size_t i = 0; i < size; ++i) {
                mappingToOriginalIndex[i] = (sortArray[i].second).first;
            }
        }
        delete[] sortArray;
    }else {
        if(accessType== SORT_BY_LINE){
            for (size_t i = 0; i < size; ++i) {
                mappingToOriginalIndex[i] = i;
            }
        }
    }
    if (accessType == SORT_BY_LENGTH) {
        // sort the entries by the length of the sequences
        std::pair<unsigned int, unsigned int> *sortForMapping = new std::pair<unsigned int, unsigned int>[size];
        id2local = new unsigned int[size];
        local2id = new unsigned int[size];
        for (size_t i = 0; i < size; i++) {
            id2local[i] = i;
            local2id[i] = i;
            sortForMapping[i] = std::make_pair(i, seqLens[i]);
        }
        //this sort has to be stable to assure same clustering results
        omptl::sort(sortForMapping, sortForMapping + size, comparePairBySeqLength());
        for (size_t i = 0; i < size; i++) {
            id2local[sortForMapping[i].first] = i;
            local2id[i] = sortForMapping[i].first;
            seqLens[i] = sortForMapping[i].second;
        }
        delete[] sortForMapping;
    } else if (accessType == SHUFFLE) {
        size_t *tmpIndex = new size_t[size];
        for (size_t i = 0; i < size; i++) {
            tmpIndex[i] = i;
        }

        std::mt19937 rnd(0);
        std::shuffle(tmpIndex, tmpIndex + size, rnd);

        id2local = new unsigned int[size];
        local2id = new unsigned int[size];
        for (size_t i = 0; i < size; i++) {
            id2local[tmpIndex[i]] = i;
            local2id[i] = tmpIndex[i];
        }
        delete[] tmpIndex;

        unsigned int *tmpSize = new unsigned int[size];
        memcpy(tmpSize, seqLens, size * sizeof(unsigned int));
        for (size_t i = 0; i < size; i++) {
            seqLens[i] = tmpSize[local2id[i]];
        }
        delete[] tmpSize;
    } else if (accessType == LINEAR_ACCCESS) {
        // sort the entries by the offset of the sequences
        std::pair<unsigned int, size_t> *sortForMapping = new std::pair<unsigned int, size_t>[size];
        id2local = new unsigned int[size];
        local2id = new unsigned int[size];
        for (size_t i = 0; i < size; i++) {
            id2local[i] = i;
            local2id[i] = i;
            sortForMapping[i] = std::make_pair(i, index[i].offset);
        }
        omptl::sort(sortForMapping, sortForMapping + size, comparePairByOffset());
        for (size_t i = 0; i < size; i++) {
            id2local[sortForMapping[i].first] = i;
            local2id[i] = sortForMapping[i].first;
        }
        delete[] sortForMapping;
        unsigned int *tmpSizeArray = new unsigned int[size];
        memcpy(tmpSizeArray, seqLens, size * sizeof(unsigned int));
        for (size_t i = 0; i < size; i++) {
            seqLens[i] = tmpSizeArray[local2id[i]];
        }
        delete[] tmpSizeArray;
    } else if (accessType == SORT_BY_ID_OFFSET) {
        // sort the entries by the offset of the sequences
        std::pair<unsigned int, Index> *sortForMapping = new std::pair<unsigned int, Index>[size];
        id2local = new unsigned int[size];
        local2id = new unsigned int[size];
        for (size_t i = 0; i < size; i++) {
            id2local[i] = i;
            local2id[i] = i;
            sortForMapping[i] = std::make_pair(i, index[i]);
        }
        omptl::sort(sortForMapping, sortForMapping + size, comparePairByIdAndOffset());
        for (size_t i = 0; i < size; i++) {
            id2local[sortForMapping[i].first] = i;
            local2id[i] = sortForMapping[i].first;
        }
        delete[] sortForMapping;
        unsigned int *tmpSizeArray = new unsigned int[size];
        memcpy(tmpSizeArray, seqLens, size * sizeof(unsigned int));
        for (size_t i = 0; i < size; i++) {
            seqLens[i] = tmpSizeArray[local2id[i]];
        }
        delete[] tmpSizeArray;
    } else if (accessType == SORT_BY_LINE) {
        // sort the entries by the original line number in the index file
        id2local = new unsigned int[size];
        local2id = new unsigned int[size];
        for (size_t i = 0; i < size; i++) {
            id2local[i] = mappingToOriginalIndex[i];
            local2id[mappingToOriginalIndex[i]] = i;
        }
        unsigned int *tmpSizeArray = new unsigned int[size];
        memcpy(tmpSizeArray, seqLens, size * sizeof(unsigned int));
        for (size_t i = 0; i < size; i++) {
            seqLens[i] = tmpSizeArray[local2id[i]];
        }
        delete[] tmpSizeArray;
    }
    if(mappingToOriginalIndex){
        delete [] mappingToOriginalIndex;
    }
}

template <typename T> char* DBReader<T>::mmapData(FILE * file, size_t *dataSize) {
    struct stat sb;
    if (fstat(fileno(file), &sb) < 0) {
        int errsv = errno;
        Debug(Debug::ERROR) << "Failed to fstat File=" << dataFileName << ". Error " << errsv << ".\n";
        EXIT(EXIT_FAILURE);
    }

    *dataSize = sb.st_size;
    int fd =  fileno(file);

    char *ret;
    if ((dataMode & USE_FREAD) == 0) {
        int mode;
        if (dataMode & USE_WRITABLE) {
            mode = PROT_READ | PROT_WRITE;
        } else {
            mode = PROT_READ;
        }
        ret = static_cast<char*>(mmap(NULL, *dataSize, mode, MAP_PRIVATE, fd, 0));
        if (ret == MAP_FAILED){
            int errsv = errno;
            Debug(Debug::ERROR) << "Failed to mmap memory dataSize=" << *dataSize <<" File=" << dataFileName << ". Error " << errsv << ".\n";
            EXIT(EXIT_FAILURE);
        }
    } else {
        ret = static_cast<char*>(malloc(*dataSize));
        Util::checkAllocation(ret, "Not enough system memory to read in the whole data file.");
        size_t result = fread(ret, 1, *dataSize, file);
        if (result != *dataSize) {
            Debug(Debug::ERROR) << "Failed to read in datafile (" << dataFileName << "). Error " << errno << "\n";
            EXIT(EXIT_FAILURE);
        }
    }
    return ret;
}

template <typename T> void DBReader<T>::remapData(){
    if ((dataMode & USE_DATA) && (dataMode & USE_FREAD) == 0) {
        unmapData();
        FILE* dataFile = fopen(dataFileName, "r");
        data = mmapData(dataFile, &dataSize);
        fclose(dataFile);
        dataMapped = true;
    }
}

template <typename T> void DBReader<T>::close(){
    if(dataMode & USE_DATA){
        unmapData();
    }
    if(accessType == SORT_BY_LENGTH || accessType == LINEAR_ACCCESS || accessType == SORT_BY_LINE || accessType == SHUFFLE){
        delete [] id2local;
        delete [] local2id;
    }

    if(compressedBuffers){
        for(int i = 0; i < threads; i++){
            ZSTD_freeDStream(dstream[i]);
            delete [] compressedBuffers[i];
        }
        delete [] compressedBuffers;
        delete [] compressedBufferSizes;
        delete [] dstream;
    }

    if(externalData == false) {
        delete[] index;
        delete[] seqLens;
    }
    closed = 1;
}

template <typename T> size_t DBReader<T>::bsearch(const Index * index, size_t N, T value)
{
    Index val;
    val.id = value;
    return std::upper_bound(index, index + N, val, Index::compareById) - index;
}

template <typename T> char* DBReader<T>::getDataCompressed(size_t id, int thrIdx) {
    char *data = getDataUncompressed(id);

    unsigned int cSize = *(reinterpret_cast<unsigned int *>(data));

    size_t totalSize = 0;
    const void *cBuff = static_cast<void *>(data + sizeof(unsigned int));
    const char *dataStart = data + sizeof(unsigned int);
    bool isCompressed = (dataStart[cSize] == 0) ? true : false;
    if(isCompressed){
        ZSTD_inBuffer input = {cBuff, cSize, 0};
        while (input.pos < input.size) {
            ZSTD_outBuffer output = {compressedBuffers[thrIdx], compressedBufferSizes[thrIdx], 0};
            // size of next compressed block
            size_t toRead = ZSTD_decompressStream(dstream[thrIdx], &output, &input);
            if (ZSTD_isError(toRead)) {
                Debug(Debug::ERROR) << "ERROR: " << id << " ZSTD_decompressStream " << ZSTD_getErrorName(toRead) << "\n";
                EXIT(EXIT_FAILURE);
            }
            totalSize += output.pos;
        }
        compressedBuffers[thrIdx][totalSize] = '\0';
    }else{
        memcpy(compressedBuffers[thrIdx], cBuff, cSize);
        compressedBuffers[thrIdx][cSize] = '\0';
    }
    return compressedBuffers[thrIdx];
}

template <typename T> char* DBReader<T>::getData(size_t id, int thrIdx){
    if(compression == COMPRESSED){
        return getDataCompressed(id, thrIdx);
    }else{
        return getDataUncompressed(id);
    }
}

template <typename T> char* DBReader<T>::getDataUncompressed(size_t id){
    checkClosed();
    if(!(dataMode & USE_DATA)) {
        Debug(Debug::ERROR) << "DBReader is just open in INDEXONLY mode. Call of getData is not allowed" << "\n";
        EXIT(EXIT_FAILURE);
    }
    if (id >= size){
        Debug(Debug::ERROR) << "Invalid database read for database data file=" << dataFileName << ", database index=" << indexFileName << "\n";
        Debug(Debug::ERROR) << "getData: local id (" << id << ") >= db size (" << size << ")\n";
        EXIT(EXIT_FAILURE);
    }

    if ((size_t) (index[id].offset) >= dataSize){
        Debug(Debug::ERROR) << "Invalid database read for database data file=" << dataFileName << ", database index=" << indexFileName << "\n";
        Debug(Debug::ERROR) << "getData: global id (" << id << ")\n";
        Debug(Debug::ERROR) << "Size of data: " << dataSize << "\n";
        Debug(Debug::ERROR) << "Requested offset: " << index[id].offset << "\n";
        EXIT(EXIT_FAILURE);
    }
    if(accessType == SORT_BY_LENGTH || accessType == LINEAR_ACCCESS || accessType == SORT_BY_LINE || accessType == SHUFFLE){
        return data + index[local2id[id]].offset;
    }else{
        return data + index[id].offset;
    }
}

template <typename T>
void DBReader<T>::touchData(size_t id) {
    if((dataMode & USE_DATA) && (dataMode & USE_FREAD) == 0) {
        char *data = getDataUncompressed(id);
        size_t size = getSeqLens(id);
        magicBytes = Util::touchMemory(data, size);
    }
}

template <typename T> char* DBReader<T>::getDataByDBKey(T dbKey, int thrIdx) {
    size_t id = getId(dbKey);
    if(compression == COMPRESSED ){
        return (id != UINT_MAX) ? getDataCompressed(id, thrIdx) : NULL;
    }else{
        return (id != UINT_MAX) ? data + index[id].offset : NULL;
    }
}

template <typename T> size_t DBReader<T>::getSize (){
    checkClosed();
    return size;
}

template <typename T> T DBReader<T>::getDbKey (size_t id){
    checkClosed();
    if (id >= size){
        Debug(Debug::ERROR) << "Invalid database read for id=" << id << ", database index=" << indexFileName << "\n";
        Debug(Debug::ERROR) << "getDbKey: local id (" << id << ") >= db size (" << size << ")\n";
        EXIT(EXIT_FAILURE);
    }
    if(accessType == SORT_BY_LENGTH || accessType == LINEAR_ACCCESS || accessType == SORT_BY_LINE || accessType == SHUFFLE){
        id = local2id[id];
    }
    return index[id].id;
}

template <typename T> size_t DBReader<T>::getId (T dbKey){
    size_t id = bsearch(index, size, dbKey);
    if(accessType == SORT_BY_LENGTH || accessType == LINEAR_ACCCESS || accessType == SORT_BY_LINE || accessType == SHUFFLE){
        return  (id < size && index[id].id == dbKey) ? id2local[id] : UINT_MAX;
    }
    return (id < size && index[id].id == dbKey ) ? id : UINT_MAX;
}

template <typename T> unsigned int* DBReader<T>::getSeqLens(){
    return seqLens;
}

template <typename T> size_t DBReader<T>::getSeqLens(size_t id){
    if (id >= size){
        Debug(Debug::ERROR) << "Invalid database read for id=" << id << ", database index=" << indexFileName << "\n";
        Debug(Debug::ERROR) << "getSeqLens: local id (" << id << ") >= db size (" << size << ")\n";
        EXIT(EXIT_FAILURE);
    }
    return seqLens[id];
}

template <typename T> size_t DBReader<T>::maxCount(char c) {
    checkClosed();

    size_t max = 0;
    if (compression == COMPRESSED) {
        size_t entries = getSize();
#ifdef OPENMP
        size_t localThreads = std::min(entries, static_cast<size_t>(threads));
#endif
#pragma omp parallel num_threads(localThreads)
        {
            unsigned int thread_idx = 0;
#ifdef OPENMP
            thread_idx = (unsigned int) omp_get_thread_num();
#endif
#pragma omp for schedule(dynamic, 10) reduction(max:max)
            for (size_t id = 0; id < entries; id++) {
                char *data = getData(id, thread_idx);
                size_t count = 0;
                for (size_t i = 0; i < seqLens[id]; ++i) {
                    if (data[i] == c) {
                        count++;
                    }
                }
                max = std::max(max, count);
            }
        }
        return max;
    }

    size_t count = 0;
    for (size_t i = 0; i < dataSize; ++i) {
        if (data[i] == c) {
            count++;
        }

        if (data[i] == '\0') {
            max = std::max(max, count);
            count = 0;
        }
    }

    return max;
}

template <typename T> void DBReader<T>::checkClosed(){
    if (closed == 1){
        Debug(Debug::ERROR) << "Trying to read a closed database.\n";
        EXIT(EXIT_FAILURE);
    }
}

template<typename T>
bool DBReader<T>::readIndex(char *data, size_t dataSize, Index *index, unsigned int *entryLength) {
    size_t i = 0;
    size_t currPos = 0;
<<<<<<< HEAD
    char* indexDataChar = (char *) indexData.getData();
    const char* cols[3];
=======
    char* indexDataChar = (char *) data;
    char * cols[3];
>>>>>>> 54ec474d
    T prevId=T(); // makes 0 or empty string
    size_t isSorted = true;
    maxSeqLen=0;
    while (currPos < dataSize){
        if (i >= this->size) {
            Debug(Debug::ERROR) << "Corrupt memory, too many entries!\n";
            EXIT(EXIT_FAILURE);
        }
        Util::getWordsOfLine(indexDataChar, cols, 3);
        readIndexId(&index[i].id, indexDataChar, cols);
        isSorted *= (index[i].id >= prevId);
        size_t offset = Util::fast_atoi<size_t>(cols[1]);
        size_t length = Util::fast_atoi<size_t>(cols[2]);
        index[i].offset = offset;
        entryLength[i] = length;
        maxSeqLen = std::max(static_cast<unsigned int>(length), maxSeqLen);
        indexDataChar = Util::skipLine(indexDataChar);
        currPos = indexDataChar - (char *) data;
        lastKey = std::max(index[i].id, lastKey);
        prevId = index[i].id;
        i++;
    }
    return isSorted;
}

template<typename T> T DBReader<T>::getLastKey() {
    return lastKey;
}

template<>
void DBReader<std::string>::readIndexId(std::string* id, char* line, const char** cols){
    ptrdiff_t keySize =  ((cols[1] - 1) - line) ;
    id->assign(line, keySize);
}
template<>
void DBReader<unsigned int>::readIndexId(unsigned int* id, char*, const char** cols) {
    *id = Util::fast_atoi<unsigned int>(cols[0]);
}

template <typename T> void DBReader<T>::unmapData() {
    if(dataMapped == true){
        if (didMlock == true) {
            munlock(data, dataSize);
            didMlock = false;
        }

        if ((dataMode & USE_FREAD) == 0) {
            if(munmap(data, dataSize) < 0){
                Debug(Debug::ERROR) << "Failed to munmap memory dataSize=" << dataSize <<" File=" << dataFileName << "\n";
                EXIT(EXIT_FAILURE);
            }
        } else {
            free(data);
        }
        dataMapped = false;
    }
}

template <typename T>  size_t DBReader<T>::getDataOffset(T i) {
    size_t id = bsearch(index, size, i);
    return index[id].offset;
}

template <>
size_t DBReader<unsigned int>::indexMemorySize(const DBReader<unsigned int> &idx) {
    size_t memSize = // size + aaDbSize
            2 * sizeof(size_t)
            // maxSeqLen + lastKey + dbtype
            + 3 * sizeof(unsigned int)
            // index
            + idx.size * sizeof(DBReader<unsigned int>::Index)
            // seqLens
            + idx.size * sizeof(unsigned int);

    return memSize;
}

template <>
char* DBReader<unsigned int>::serialize(const DBReader<unsigned int> &idx) {
    char* data = (char*) malloc(indexMemorySize(idx));
    char* p = data;
    memcpy(p, &idx.size, sizeof(size_t));
    p += sizeof(size_t);
    memcpy(p, &idx.aaDbSize, sizeof(size_t));
    p += sizeof(size_t);
    memcpy(p, &idx.lastKey, sizeof(unsigned int));
    p += sizeof(unsigned int);
    memcpy(p, &idx.dbtype, sizeof(int));
    p += sizeof(unsigned int);
    memcpy(p, &idx.maxSeqLen, sizeof(unsigned int));
    p += sizeof(unsigned int);
    memcpy(p, idx.index, idx.size * sizeof(DBReader<unsigned int>::Index));
    p += idx.size * sizeof(DBReader<unsigned int>::Index);
    memcpy(p, idx.seqLens, idx.size * sizeof(unsigned int));

    return data;
}

template <>
DBReader<unsigned int> *DBReader<unsigned int>::unserialize(const char* data, int threads) {
    const char* p = data;
    size_t size = *((size_t*)p);
    p += sizeof(size_t);
    size_t aaDbSize = *((size_t*)p);
    p += sizeof(size_t);
    unsigned int lastKey = *((unsigned int*)p);
    p += sizeof(unsigned int);
    int dbType = *((int*)p);
    p += sizeof(int);
    unsigned int maxSeqLen = *((unsigned int*)p);
    p += sizeof(unsigned int);
    DBReader<unsigned int>::Index *idx = (DBReader<unsigned int>::Index *)p;
    p += size * sizeof(DBReader<unsigned int>::Index);
    unsigned int *seqLens = (unsigned int *)p;

    return new DBReader<unsigned int>(idx, seqLens, size, aaDbSize, lastKey, dbType, maxSeqLen, threads);
}

template <typename T>
int DBReader<T>::parseDbType(const char *name) {
    std::string dbTypeFile = std::string(name) + ".dbtype";
    if (FileUtil::fileExists(dbTypeFile.c_str()) == false) {
        return Parameters::DBTYPE_GENERIC_DB;
    }

    size_t fileSize = FileUtil::getFileSize(dbTypeFile);
    if (fileSize != sizeof(int)) {
        Debug(Debug::ERROR) << "File size of " << dbTypeFile << " seems to be wrong!\n";
        Debug(Debug::ERROR) << "It should have 4 bytes but it has " <<  fileSize << " bytes.";
        EXIT(EXIT_FAILURE);
    }
    FILE *file = fopen(dbTypeFile.c_str(), "r");
    if (file == NULL) {
        Debug(Debug::ERROR) << "Could not open data file " << dbTypeFile << "!\n";
        EXIT(EXIT_FAILURE);
    }
    int dbtype;
    size_t result = fread(&dbtype, 1, fileSize, file);
    if (result != fileSize) {
        Debug(Debug::ERROR) << "Could not read " << dbTypeFile << "!\n";
        EXIT(EXIT_FAILURE);
    }
    fclose(file);
    return dbtype;
}

template<typename T>
void DBReader<T>::setData(char *data, size_t dataSize) {
    this->data = data;
    this->dataSize = dataSize;
}

template<typename T>
void DBReader<T>::setMode(const int mode) {
    this->dataMode = mode;
}

template<typename T>
size_t DBReader<T>::getOffset(size_t id) {
    if (id >= size){
        Debug(Debug::ERROR) << "Invalid database read for id=" << id << ", database index=" << indexFileName << "\n";
        Debug(Debug::ERROR) << "getDbKey: local id (" << id << ") >= db size (" << size << ")\n";
        EXIT(EXIT_FAILURE);
    }
    if(accessType == SORT_BY_LENGTH || accessType == LINEAR_ACCCESS || accessType == SORT_BY_LINE || accessType == SHUFFLE){
        id = local2id[id];
    }
    return index[id].offset;
}

template<typename T>
size_t DBReader<T>::findNextOffsetid(size_t id) {
    size_t idOffset = getOffset(id);
    size_t nextOffset = SIZE_MAX;
    for(size_t i = 0; i < size; i++){
        if(index[i].offset > idOffset && index[i].offset < nextOffset){
            nextOffset=index[i].offset;
        }
    }
    return nextOffset;
}

template<typename T>
int DBReader<T>::isCompressed(int dbtype) {
    return (dbtype & (1 << 31)) ? COMPRESSED : UNCOMPRESSED;
}

template class DBReader<unsigned int>;
template class DBReader<std::string>;<|MERGE_RESOLUTION|>--- conflicted
+++ resolved
@@ -583,13 +583,8 @@
 bool DBReader<T>::readIndex(char *data, size_t dataSize, Index *index, unsigned int *entryLength) {
     size_t i = 0;
     size_t currPos = 0;
-<<<<<<< HEAD
-    char* indexDataChar = (char *) indexData.getData();
-    const char* cols[3];
-=======
     char* indexDataChar = (char *) data;
-    char * cols[3];
->>>>>>> 54ec474d
+    const char * cols[3];
     T prevId=T(); // makes 0 or empty string
     size_t isSorted = true;
     maxSeqLen=0;
