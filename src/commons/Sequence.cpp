--- conflicted
+++ resolved
@@ -57,7 +57,7 @@
         mapProfile(sequence);
     else  {
         Debug(Debug::ERROR) << "ERROR: Invalid sequence type!\n";
-        exit(EXIT_FAILURE);
+        EXIT(EXIT_FAILURE);
     }
     currItPos = -1;
 }
@@ -68,33 +68,7 @@
         char curr = sequence[pos];
         if (curr != '\n'){  
             curr = tolower(curr);
-<<<<<<< HEAD
-            if (curr == 'u')
-                this->int_sequence[l] = this->aa2int['t'];
-            else if (curr == 'w')
-                this->int_sequence[l] = this->aa2int['a'];
-            else if (curr == 's')
-                this->int_sequence[l] = this->aa2int['c'];
-            else if (curr == 'm')
-                this->int_sequence[l] = this->aa2int['a'];
-            else if (curr == 'k')
-                this->int_sequence[l] = this->aa2int['g'];
-            else if (curr == 'r')
-                this->int_sequence[l] = this->aa2int['a'];
-            else if (curr == 'y')
-                this->int_sequence[l] = this->aa2int['c'];
-            else if (curr == 'b')
-                this->int_sequence[l] = this->aa2int['c'];
-            else if (curr == 'd')
-                this->int_sequence[l] = this->aa2int['a'];
-            else if (curr == 'h')
-                this->int_sequence[l] = this->aa2int['a'];
-            else if (curr == 'v')
-                this->int_sequence[l] = this->aa2int['a'];
-            else if (curr < 'a' || curr > 'z' || this->aa2int[(int)curr] == -1){
-                Debug(Debug::ERROR) << "ERROR: illegal character \"" << curr << "\" in sequence " << this->dbKey << " at position " << pos << "\n";
-                exit(1);
-=======
+
             // nucleotide is small
             switch(curr){
                 case 'u': this->int_sequence[l] = this->aa2int['t']; break;
@@ -110,19 +84,19 @@
                 case 'k': this->int_sequence[l] = this->aa2int['g']; break;
                 default:
                     if (curr < 'a' || curr > 'z' || this->aa2int[(int)curr] == -1){
-                        std::cerr << "ERROR: illegal character \"" << curr <<
-                                    "\" in sequence " << this->dbKey << " at position " << pos << "\n";
-                        exit(1);
+                        Debug(Debug::ERROR) << "ERROR: illegal character \""
+                                            << curr << "\" in sequence "
+                                            << this->dbKey << " at position " << pos << "\n";
+
+                        EXIT(1);
                     }
                     this->int_sequence[l] = this->aa2int[(int)curr];
                     break;
->>>>>>> 181abac0
-            }
-
+            }
             l++;
             if (l >= maxLen){
-                std::cerr << "ERROR: Sequence too long! Max length allowed would be " << maxLen << "\n";
-                exit(1);
+                Debug(Debug::ERROR) << "ERROR: Sequence too long! Max length allowed would be " << maxLen << "\n";
+                EXIT(1);
             }
         }
     }
@@ -218,8 +192,10 @@
                 case 'B': this->int_sequence[l] = this->aa2int['D']; break;
                 default:
                     if (curr < 'A' ||curr > 'Z' || this->aa2int[(int)curr] == -1){
-                        std::cerr << "ERROR: illegal character \"" << curr << "\" in sequence " << this->dbKey << " at position " << pos << "\n";
-                        exit(1);
+                        Debug(Debug::ERROR) << "ERROR: illegal character \"" << curr
+                                            << "\" in sequence " << this->dbKey
+                                            << " at position " << pos << "\n";
+                        EXIT(1);
                     }
                     else
                         this->int_sequence[l] = this->aa2int[(int)curr];
@@ -228,8 +204,8 @@
 
             l++;
             if (l >= maxLen){
-                std::cerr << "ERROR: Sequence too long! Max length allowed would be " << maxLen << "\n";
-                exit(1);
+                Debug(Debug::ERROR) << "ERROR: Sequence too long! Max length allowed would be " << maxLen << "\n";
+                EXIT(1);
             }
         }
         pos++;
