--- conflicted
+++ resolved
@@ -254,11 +254,9 @@
     substractresult.push_back(PARAM_THREADS);
     substractresult.push_back(PARAM_V);
 
-<<<<<<< HEAD
     //evaluationscores
     evaluationscores.push_back(PARAM_EVALUATION_ALLVSALL);
     evaluationscores.push_back(PARAM_EVALUATION_RANDOMIZEDREPRESENTATIVE);
-=======
     // detectredundancy
     detectredundancy.push_back(PARAM_SUB_MAT);
     detectredundancy.push_back(PARAM_ALPH_SIZE);
@@ -266,7 +264,6 @@
     detectredundancy.push_back(PARAM_MAX_SEQ_LEN);
     detectredundancy.push_back(PARAM_THREADS);
     detectredundancy.push_back(PARAM_V);
->>>>>>> 14990bf7
 
     checkSaneEnvironment();
     setDefaults();
