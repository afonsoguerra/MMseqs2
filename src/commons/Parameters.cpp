--- conflicted
+++ resolved
@@ -29,13 +29,8 @@
         PARAM_C(PARAM_C_ID,"-c", "Coverage threshold", "Minimum alignment coverage",typeid(float), (void *) &covThr, "^0(\\.[0-9]+)?|1\\.0$"),
         PARAM_MAX_REJECTED(PARAM_MAX_REJECTED_ID,"--max-rejected", "Max Reject", "Maximum rejected alignments before alignment calculation for a query is aborted",typeid(int),(void *) &maxRejected, "^[1-9]\{1\}[0-9]*$"),
 // clustering
-<<<<<<< HEAD
         PARAM_MIN_SEQ_ID(PARAM_MIN_SEQ_ID_ID,"--min-seq-id", "Seq. Id Threshold","Minimum sequence identity of sequences in a cluster",typeid(float), (void *) &seqIdThr, "[0-9]*(\\.[0-9]+)?$"),
-        PARAM_CLUSTER_MODE(PARAM_CLUSTER_MODE_ID,"--cluster-mode", "Cluster mode", "0 Setcover, 1 affinity clustering, 2 Greedy clustering by sequence length",typeid(int), (void *) &clusteringMode, "[0-2]\{1\}$"),
-=======
-        PARAM_MIN_SEQ_ID(PARAM_MIN_SEQ_ID_ID,"--min-seq-id", "Seq. Id Threshold","Minimum sequence identity of sequences in a cluster",typeid(float), (void *) &seqIdThr, "\\d*(\\.\\d+)?"),
-        PARAM_CLUSTER_MODE(PARAM_CLUSTER_MODE_ID,"--cluster-mode", "Cluster mode", "0 Setcover, 1 affinity clustering, 2 Greedy clustering by sequence length",typeid(int), (void *) &clusteringMode, "[0-8]{1}"),
->>>>>>> 801329ea
+        PARAM_CLUSTER_MODE(PARAM_CLUSTER_MODE_ID,"--cluster-mode", "Cluster mode", "0 Setcover, 1 affinity clustering, 2 Greedy clustering by sequence length",typeid(int), (void *) &clusteringMode, "[0-8]\{1\}$"),
         PARAM_CASCADED(PARAM_CASCADED_ID,"--cascaded", "Cascaded clustering", "\tStart the cascaded instead of simple clustering workflow",typeid(bool), (void *) &cascaded, ""),
 //affinity clustering
         PARAM_MAXITERATIONS(PARAM_MAXITERATIONS_ID,"--max-iterations", "Max iterations affinity", "[int]\tMaximum number of iterations in affinity propagation clustering",typeid(int), (void *) &maxIteration,  "^[1-9]\{1\}[0-9]*$"),
