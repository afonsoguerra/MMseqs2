#include "Parameters.h"
#include "Util.h"
#include "DistanceCalculator.h"
#include "Debug.h"
#include "CommandCaller.h"
#include "ByteParser.h"
#include "FileUtil.h"

#include <map>
#include <iomanip>
#include <regex.h>
#include <unistd.h>

#include "blosum62.out.h"
#include "PAM30.out.h"
#include "VTML80.out.h"
#include "VTML40.out.h"
#include "nucleotide.out.h"
#include "base64/base64.h"

#ifdef __CYGWIN__
#include <sys/cygwin.h>
#endif

#ifdef OPENMP
#include <omp.h>
#endif

Parameters* Parameters::instance = NULL;

extern const char* binary_name;
extern const char* version;

Parameters::Parameters():
        scoringMatrixFile(NuclAA<std::string>("INVALID", "INVALID")),
        seedScoringMatrixFile(NuclAA<std::string>("INVALID", "INVALID")),
        alphabetSize(NuclAA<int>(INT_MAX,INT_MAX)),
        PARAM_S(PARAM_S_ID, "-s", "Sensitivity", "Sensitivity: 1.0 faster; 4.0 fast; 7.5 sensitive", typeid(float), (void *) &sensitivity, "^[0-9]*(\\.[0-9]+)?$", MMseqsParameter::COMMAND_PREFILTER),
        PARAM_K(PARAM_K_ID, "-k", "k-mer length", "k-mer length (0: automatically set to optimum)", typeid(int), (void *) &kmerSize, "^[0-9]{1}[0-9]*$", MMseqsParameter::COMMAND_PREFILTER | MMseqsParameter::COMMAND_CLUSTLINEAR | MMseqsParameter::COMMAND_EXPERT),
        PARAM_THREADS(PARAM_THREADS_ID, "--threads", "Threads", "Number of CPU-cores used (all by default)", typeid(int), (void *) &threads, "^[1-9]{1}[0-9]*$", MMseqsParameter::COMMAND_COMMON),
        PARAM_COMPRESSED(PARAM_COMPRESSED_ID, "--compressed", "Compressed", "Write compressed output", typeid(int), (void *) &compressed, "^[0-1]{1}$", MMseqsParameter::COMMAND_COMMON),
        PARAM_ALPH_SIZE(PARAM_ALPH_SIZE_ID, "--alph-size", "Alphabet size", "Alphabet size (range 2-21)", typeid(MultiParam<NuclAA<int>>), (void *) &alphabetSize, "", MMseqsParameter::COMMAND_PREFILTER | MMseqsParameter::COMMAND_CLUSTLINEAR | MMseqsParameter::COMMAND_EXPERT),
        PARAM_MAX_SEQ_LEN(PARAM_MAX_SEQ_LEN_ID, "--max-seq-len", "Max sequence length", "Maximum sequence length", typeid(size_t), (void *) &maxSeqLen, "^[0-9]{1}[0-9]*", MMseqsParameter::COMMAND_COMMON | MMseqsParameter::COMMAND_EXPERT),
        PARAM_DIAGONAL_SCORING(PARAM_DIAGONAL_SCORING_ID, "--diag-score", "Diagonal scoring", "Use ungapped diagonal scoring during prefilter", typeid(bool), (void *) &diagonalScoring, "", MMseqsParameter::COMMAND_PREFILTER | MMseqsParameter::COMMAND_EXPERT),
        PARAM_EXACT_KMER_MATCHING(PARAM_EXACT_KMER_MATCHING_ID, "--exact-kmer-matching", "Exact k-mer matching", "Extract only exact k-mers for matching (range 0-1)", typeid(int), (void *) &exactKmerMatching, "^[0-1]{1}$", MMseqsParameter::COMMAND_PREFILTER | MMseqsParameter::COMMAND_EXPERT),
        PARAM_MASK_RESIDUES(PARAM_MASK_RESIDUES_ID, "--mask", "Mask residues", "Mask sequences in k-mer stage: 0: w/o low complexity masking, 1: with low complexity masking", typeid(int), (void *) &maskMode, "^[0-1]{1}", MMseqsParameter::COMMAND_PREFILTER | MMseqsParameter::COMMAND_EXPERT),
        PARAM_MASK_LOWER_CASE(PARAM_MASK_LOWER_CASE_ID, "--mask-lower-case", "Mask lower case residues", "Lowercase letters will be excluded from k-mer search 0: include region, 1: exclude region", typeid(int), (void *) &maskLowerCaseMode, "^[0-1]{1}", MMseqsParameter::COMMAND_PREFILTER | MMseqsParameter::COMMAND_EXPERT),
        PARAM_MIN_DIAG_SCORE(PARAM_MIN_DIAG_SCORE_ID, "--min-ungapped-score", "Minimum diagonal score", "Accept only matches with ungapped alignment score above threshold", typeid(int), (void *) &minDiagScoreThr, "^[0-9]{1}[0-9]*$", MMseqsParameter::COMMAND_PREFILTER | MMseqsParameter::COMMAND_EXPERT),
        PARAM_K_SCORE(PARAM_K_SCORE_ID, "--k-score", "k-score", "k-mer threshold for generating similar k-mer lists", typeid(int), (void *) &kmerScore, "^[0-9]{1}[0-9]*$", MMseqsParameter::COMMAND_PREFILTER | MMseqsParameter::COMMAND_EXPERT),
        PARAM_MAX_SEQS(PARAM_MAX_SEQS_ID, "--max-seqs", "Max results per query", "Maximum results per query sequence allowed to pass the prefilter (affects sensitivity)", typeid(size_t), (void *) &maxResListLen, "^[1-9]{1}[0-9]*$", MMseqsParameter::COMMAND_PREFILTER),
        PARAM_SPLIT(PARAM_SPLIT_ID, "--split", "Split database", "Split input into N equally distributed chunks. 0: set the best split automatically", typeid(int), (void *) &split, "^[0-9]{1}[0-9]*$", MMseqsParameter::COMMAND_PREFILTER | MMseqsParameter::COMMAND_EXPERT),
        PARAM_SPLIT_MODE(PARAM_SPLIT_MODE_ID, "--split-mode", "Split mode", "0: split target db; 1: split query db; 2: auto, depending on main memory", typeid(int), (void *) &splitMode, "^[0-2]{1}$", MMseqsParameter::COMMAND_PREFILTER | MMseqsParameter::COMMAND_EXPERT),
        PARAM_SPLIT_MEMORY_LIMIT(PARAM_SPLIT_MEMORY_LIMIT_ID, "--split-memory-limit", "Split memory limit", "Set max memory per split. E.g. 800B, 5K, 10M, 1G. Default (0) to all available system memory", typeid(ByteParser), (void *) &splitMemoryLimit, "^(0|[1-9]{1}[0-9]*(B|K|M|G|T)?)$", MMseqsParameter::COMMAND_COMMON | MMseqsParameter::COMMAND_PREFILTER | MMseqsParameter::COMMAND_EXPERT),
        PARAM_DISK_SPACE_LIMIT(PARAM_DISK_SPACE_LIMIT_ID, "--disk-space-limit", "Disk space limit", "Set max disk space to use for reverse profile searches. E.g. 800B, 5K, 10M, 1G. Default (0) to all available disk space in the temp folder", typeid(ByteParser), (void *) &diskSpaceLimit, "^(0|[1-9]{1}[0-9]*(B|K|M|G|T)?)$", MMseqsParameter::COMMAND_COMMON | MMseqsParameter::COMMAND_PREFILTER | MMseqsParameter::COMMAND_EXPERT),
        PARAM_SPLIT_AMINOACID(PARAM_SPLIT_AMINOACID_ID, "--split-aa", "Split by amino acid", "Try to find the best split boundaries by entry lengths", typeid(bool), (void *) &splitAA, "$", MMseqsParameter::COMMAND_EXPERT),
        PARAM_SUB_MAT(PARAM_SUB_MAT_ID, "--sub-mat", "Substitution matrix", "Substitution matrix file", typeid(MultiParam<NuclAA<std::string>>), (void *) &scoringMatrixFile, "", MMseqsParameter::COMMAND_COMMON | MMseqsParameter::COMMAND_EXPERT),
        PARAM_SEED_SUB_MAT(PARAM_SEED_SUB_MAT_ID, "--seed-sub-mat", "Seed substitution matrix", "Substitution matrix file for k-mer generation", typeid(MultiParam<NuclAA<std::string>>), (void *) &seedScoringMatrixFile, "", MMseqsParameter::COMMAND_PREFILTER | MMseqsParameter::COMMAND_EXPERT),
        PARAM_NO_COMP_BIAS_CORR(PARAM_NO_COMP_BIAS_CORR_ID, "--comp-bias-corr", "Compositional bias", "Correct for locally biased amino acid composition (range 0-1)", typeid(int), (void *) &compBiasCorrection, "^[0-1]{1}$", MMseqsParameter::COMMAND_PREFILTER | MMseqsParameter::COMMAND_ALIGN | MMseqsParameter::COMMAND_PROFILE | MMseqsParameter::COMMAND_EXPERT),
        PARAM_SPACED_KMER_MODE(PARAM_SPACED_KMER_MODE_ID, "--spaced-kmer-mode", "Spaced k-mers", "0: use consecutive positions in k-mers; 1: use spaced k-mers", typeid(int), (void *) &spacedKmer, "^[0-1]{1}", MMseqsParameter::COMMAND_PREFILTER | MMseqsParameter::COMMAND_EXPERT),
        PARAM_REMOVE_TMP_FILES(PARAM_REMOVE_TMP_FILES_ID, "--remove-tmp-files", "Remove temporary files", "Delete temporary files", typeid(bool), (void *) &removeTmpFiles, "", MMseqsParameter::COMMAND_COMMON | MMseqsParameter::COMMAND_EXPERT),
        PARAM_INCLUDE_IDENTITY(PARAM_INCLUDE_IDENTITY_ID, "--add-self-matches", "Include identical seq. id.", "Artificially add entries of queries with themselves (for clustering)", typeid(bool), (void *) &includeIdentity, "", MMseqsParameter::COMMAND_PREFILTER | MMseqsParameter::COMMAND_ALIGN | MMseqsParameter::COMMAND_EXPERT),
        PARAM_PRELOAD_MODE(PARAM_PRELOAD_MODE_ID, "--db-load-mode", "Preload mode", "Database preload mode 0: auto, 1: fread, 2: mmap, 3: mmap+touch", typeid(int), (void *) &preloadMode, "[0-3]{1}", MMseqsParameter::COMMAND_COMMON | MMseqsParameter::COMMAND_EXPERT),
        PARAM_SPACED_KMER_PATTERN(PARAM_SPACED_KMER_PATTERN_ID, "--spaced-kmer-pattern", "Spaced k-mer pattern", "User-specified spaced k-mer pattern", typeid(std::string), (void *) &spacedKmerPattern, "^1[01]*1$", MMseqsParameter::COMMAND_PREFILTER | MMseqsParameter::COMMAND_EXPERT),
        PARAM_LOCAL_TMP(PARAM_LOCAL_TMP_ID, "--local-tmp", "Local temporary path", "Path where some of the temporary files will be created", typeid(std::string), (void *) &localTmp, "", MMseqsParameter::COMMAND_PREFILTER | MMseqsParameter::COMMAND_EXPERT),
        // alignment
        PARAM_ALIGNMENT_MODE(PARAM_ALIGNMENT_MODE_ID, "--alignment-mode", "Alignment mode", "How to compute the alignment:\n0: automatic\n1: only score and end_pos\n2: also start_pos and cov\n3: also seq.id\n4: only ungapped alignment", typeid(int), (void *) &alignmentMode, "^[0-5]{1}$", MMseqsParameter::COMMAND_ALIGN),
        PARAM_ALIGNMENT_OUTPUT_MODE(PARAM_ALIGNMENT_OUTPUT_MODE_ID, "--alignment-output-mode", "Alignment mode", "How to compute the alignment:\n0: automatic\n1: only score and end_pos\n2: also start_pos and cov\n3: also seq.id\n4: only ungapped alignment\n5: score only (output) cluster format", typeid(int), (void *) &alignmentOutputMode, "^[0-1]{1}$", MMseqsParameter::COMMAND_ALIGN),
        PARAM_E(PARAM_E_ID, "-e", "E-value threshold", "List matches below this E-value (range 0.0-inf)", typeid(double), (void *) &evalThr, "^([-+]?[0-9]*\\.?[0-9]+([eE][-+]?[0-9]+)?)|[0-9]*(\\.[0-9]+)?$", MMseqsParameter::COMMAND_ALIGN),
        PARAM_C(PARAM_C_ID, "-c", "Coverage threshold", "List matches above this fraction of aligned (covered) residues (see --cov-mode)", typeid(float), (void *) &covThr, "^0(\\.[0-9]+)?|^1(\\.0+)?$", MMseqsParameter::COMMAND_ALIGN | MMseqsParameter::COMMAND_CLUSTLINEAR),
        PARAM_COV_MODE(PARAM_COV_MODE_ID, "--cov-mode", "Coverage mode", "0: coverage of query and target\n1: coverage of target\n2: coverage of query\n3: target seq. length has to be at least x% of query length\n4: query seq. length has to be at least x% of target length\n5: short seq. needs to be at least x% of the other seq. length", typeid(int), (void *) &covMode, "^[0-5]{1}$", MMseqsParameter::COMMAND_ALIGN),
        PARAM_SEQ_ID_MODE(PARAM_SEQ_ID_MODE_ID, "--seq-id-mode", "Seq. id. mode", "0: alignment length 1: shorter, 2: longer sequence", typeid(int), (void *) &seqIdMode, "^[0-2]{1}$", MMseqsParameter::COMMAND_ALIGN),
        PARAM_MAX_REJECTED(PARAM_MAX_REJECTED_ID, "--max-rejected", "Max reject", "Maximum rejected alignments before alignment calculation for a query is stopped", typeid(int), (void *) &maxRejected, "^[1-9]{1}[0-9]*$", MMseqsParameter::COMMAND_ALIGN),
        PARAM_MAX_ACCEPT(PARAM_MAX_ACCEPT_ID, "--max-accept", "Max accept", "Maximum accepted alignments before alignment calculation for a query is stopped", typeid(int), (void *) &maxAccept, "^[1-9]{1}[0-9]*$", MMseqsParameter::COMMAND_ALIGN),
        PARAM_ADD_BACKTRACE(PARAM_ADD_BACKTRACE_ID, "-a", "Add backtrace", "Add backtrace string (convert to alignments with mmseqs convertalis module)", typeid(bool), (void *) &addBacktrace, "", MMseqsParameter::COMMAND_ALIGN),
        PARAM_REALIGN(PARAM_REALIGN_ID, "--realign", "Realign hits", "Compute more conservative, shorter alignments (scores and E-values not changed)", typeid(bool), (void *) &realign, "", MMseqsParameter::COMMAND_ALIGN | MMseqsParameter::COMMAND_EXPERT),
        PARAM_MIN_SEQ_ID(PARAM_MIN_SEQ_ID_ID, "--min-seq-id", "Seq. id. threshold", "List matches above this sequence identity (for clustering) (range 0.0-1.0)", typeid(float), (void *) &seqIdThr, "^0(\\.[0-9]+)?|1(\\.0+)?$", MMseqsParameter::COMMAND_ALIGN),
        PARAM_MIN_ALN_LEN(PARAM_MIN_ALN_LEN_ID, "--min-aln-len", "Min alignment length", "Minimum alignment length (range 0-INT_MAX)", typeid(int), (void *) &alnLenThr, "^[0-9]{1}[0-9]*$", MMseqsParameter::COMMAND_ALIGN),
        PARAM_SCORE_BIAS(PARAM_SCORE_BIAS_ID, "--score-bias", "Score bias", "Score bias when computing SW alignment (in bits)", typeid(float), (void *) &scoreBias, "^-?[0-9]*(\\.[0-9]+)?$", MMseqsParameter::COMMAND_ALIGN | MMseqsParameter::COMMAND_EXPERT),
        PARAM_REALIGN_SCORE_BIAS(PARAM_REALIGN_SCORE_BIAS_ID, "--realign-score-bias", "Realign score bias", "Additional bias when computing realignment", typeid(float), (void *) &realignScoreBias, "^-?[0-9]*(\\.[0-9]+)?$", MMseqsParameter::COMMAND_ALIGN | MMseqsParameter::COMMAND_EXPERT),
        PARAM_REALIGN_MAX_SEQS(PARAM_REALIGN_MAX_SEQS_ID, "--realign-max-seqs", "Realign max seqs", "Maximum number of results to return in realignment", typeid(int), (void *) &realignMaxSeqs, "^[0-9]{1}[0-9]*$", MMseqsParameter::COMMAND_ALIGN | MMseqsParameter::COMMAND_EXPERT),
        PARAM_CORR_SCORE_WEIGHT(PARAM_CORR_SCORE_WEIGHT_ID, "--corr-score-weight", "Correlation score weight", "Weight of backtrace correlation score that is added to the alignment score", typeid(float), (void *) &correlationScoreWeight, "^-?[0-9]*(\\.[0-9]+)?$", MMseqsParameter::COMMAND_ALIGN | MMseqsParameter::COMMAND_EXPERT),
        PARAM_ALT_ALIGNMENT(PARAM_ALT_ALIGNMENT_ID, "--alt-ali", "Alternative alignments", "Show up to this many alternative alignments", typeid(int), (void *) &altAlignment, "^[0-9]{1}[0-9]*$", MMseqsParameter::COMMAND_ALIGN),
        PARAM_GAP_OPEN(PARAM_GAP_OPEN_ID, "--gap-open", "Gap open cost", "Gap open cost", typeid(MultiParam<NuclAA<int>>), (void *) &gapOpen, "^[0-9]{1}[0-9]*$", MMseqsParameter::COMMAND_ALIGN | MMseqsParameter::COMMAND_EXPERT),
        PARAM_GAP_EXTEND(PARAM_GAP_EXTEND_ID, "--gap-extend", "Gap extension cost", "Gap extension cost", typeid(MultiParam<NuclAA<int>>), (void *) &gapExtend, "^[0-9]{1}[0-9]*$", MMseqsParameter::COMMAND_ALIGN | MMseqsParameter::COMMAND_EXPERT),
        PARAM_GAP_PSEUDOCOUNT(PARAM_GAP_PSEUDOCOUNT_ID, "--gap-pc", "Gap pseudo count", "Pseudo count for calculating position-specific gap opening penalties", typeid(int), &gapPseudoCount, "^[0-9]+$", MMseqsParameter::COMMAND_ALIGN|MMseqsParameter::COMMAND_EXPERT),
        PARAM_ZDROP(PARAM_ZDROP_ID, "--zdrop", "Zdrop", "Maximal allowed difference between score values before alignment is truncated  (nucleotide alignment only)", typeid(int), (void*) &zdrop, "^[0-9]{1}[0-9]*$", MMseqsParameter::COMMAND_ALIGN | MMseqsParameter::COMMAND_EXPERT),
        // clustering
        PARAM_CLUSTER_MODE(PARAM_CLUSTER_MODE_ID, "--cluster-mode", "Cluster mode", "0: Set-Cover (greedy)\n1: Connected component (BLASTclust)\n2,3: Greedy clustering by sequence length (CDHIT)", typeid(int), (void *) &clusteringMode, "[0-3]{1}$", MMseqsParameter::COMMAND_CLUST),
        PARAM_CLUSTER_STEPS(PARAM_CLUSTER_STEPS_ID, "--cluster-steps", "Cascaded clustering steps", "Cascaded clustering steps from 1 to -s", typeid(int), (void *) &clusterSteps, "^[1-9]{1}$", MMseqsParameter::COMMAND_CLUST | MMseqsParameter::COMMAND_EXPERT),
        PARAM_CASCADED(PARAM_CASCADED_ID, "--single-step-clustering", "Single step clustering", "Switch from cascaded to simple clustering workflow", typeid(bool), (void *) &singleStepClustering, "", MMseqsParameter::COMMAND_CLUST),
        PARAM_CLUSTER_REASSIGN(PARAM_CLUSTER_REASSIGN_ID, "--cluster-reassign", "Cluster reassign", "Cascaded clustering can cluster sequence that do not fulfill the clustering criteria.\nCluster reassignment corrects these errors", typeid(bool), (void *) &clusterReassignment, "", MMseqsParameter::COMMAND_CLUST),
        // affinity clustering
        PARAM_MAXITERATIONS(PARAM_MAXITERATIONS_ID, "--max-iterations", "Max connected component depth", "Maximum depth of breadth first search in connected component clustering", typeid(int), (void *) &maxIteration, "^[1-9]{1}[0-9]*$", MMseqsParameter::COMMAND_CLUST | MMseqsParameter::COMMAND_EXPERT),
        PARAM_SIMILARITYSCORE(PARAM_SIMILARITYSCORE_ID, "--similarity-type", "Similarity type", "Type of score used for clustering. 1: alignment score 2: sequence identity", typeid(int), (void *) &similarityScoreType, "^[1-2]{1}$", MMseqsParameter::COMMAND_CLUST | MMseqsParameter::COMMAND_EXPERT),
        // logging
        PARAM_V(PARAM_V_ID, "-v", "Verbosity", "Verbosity level: 0: quiet, 1: +errors, 2: +warnings, 3: +info", typeid(int), (void *) &verbosity, "^[0-3]{1}$", MMseqsParameter::COMMAND_COMMON),
        // convertalignments
        PARAM_FORMAT_MODE(PARAM_FORMAT_MODE_ID, "--format-mode", "Alignment format", "Output format: 0: BLAST-TAB, 1: SAM, 2: BLAST-TAB + query/db length, 3: Pretty HTML", typeid(int), (void *) &formatAlignmentMode, "^[0-3]{1}$"),
        PARAM_FORMAT_OUTPUT(PARAM_FORMAT_OUTPUT_ID, "--format-output", "Format alignment output", "Choose comma separated list of output columns from: query,target,evalue,gapopen,pident,fident,nident,qstart,qend,qlen\ntstart,tend,tlen,alnlen,raw,bits,cigar,qseq,tseq,qheader,theader,qaln,taln,qframe,tframe,mismatch,qcov,tcov\nqset,qsetid,tset,tsetid,taxid,taxname,taxlineage,qorfstart,qorfend,torfstart,torfend", typeid(std::string), (void *) &outfmt, ""),
        PARAM_DB_OUTPUT(PARAM_DB_OUTPUT_ID, "--db-output", "Database output", "Return a result DB instead of a text file", typeid(bool), (void *) &dbOut, "", MMseqsParameter::COMMAND_EXPERT),
        // --include-only-extendablediagonal
        PARAM_RESCORE_MODE(PARAM_RESCORE_MODE_ID, "--rescore-mode", "Rescore mode", "Rescore diagonals with:\n0: Hamming distance\n1: local alignment (score only)\n2: local alignment\n3: global alignment\n4: longest alignment fulfilling window quality criterion", typeid(int), (void *) &rescoreMode, "^[0-4]{1}$"),
        PARAM_WRAPPED_SCORING(PARAM_WRAPPED_SCORING_ID, "--wrapped-scoring", "Allow wrapped scoring", "Double the (nucleotide) query sequence during the scoring process to allow wrapped diagonal scoring around end and start", typeid(bool), (void *) &wrappedScoring, "", MMseqsParameter::COMMAND_ALIGN | MMseqsParameter::COMMAND_EXPERT),
        PARAM_FILTER_HITS(PARAM_FILTER_HITS_ID, "--filter-hits", "Remove hits by seq. id. and coverage", "Filter hits by seq.id. and coverage", typeid(bool), (void *) &filterHits, "", MMseqsParameter::COMMAND_EXPERT),
        PARAM_SORT_RESULTS(PARAM_SORT_RESULTS_ID, "--sort-results", "Sort results", "Sort results: 0: no sorting, 1: sort by E-value (Alignment) or seq.id. (Hamming)", typeid(int), (void *) &sortResults, "^[0-1]{1}$", MMseqsParameter::COMMAND_EXPERT),
        // result2msa
        PARAM_MSA_FORMAT_MODE(PARAM_MSA_FORMAT_MODE_ID, "--msa-format-mode", "MSA format mode", "Format MSA as: 0: binary cA3M DB\n1: binary ca3m w. consensus DB\n2: aligned FASTA DB\n3: aligned FASTA w. header summary\n4: STOCKHOLM flat file", typeid(int), (void *) &msaFormatMode, "^[0-4]{1}$"),
        PARAM_ALLOW_DELETION(PARAM_ALLOW_DELETION_ID, "--allow-deletion", "Allow deletions", "Allow deletions in a MSA", typeid(bool), (void *) &allowDeletion, ""),
        PARAM_SUMMARY_PREFIX(PARAM_SUMMARY_PREFIX_ID, "--summary-prefix", "Summary prefix", "Set the cluster summary prefix", typeid(std::string), (void *) &summaryPrefix, "", MMseqsParameter::COMMAND_EXPERT),
        PARAM_SKIP_QUERY(PARAM_SKIP_QUERY_ID, "--skip-query", "Skip query", "Skip the query sequence", typeid(bool), (void *) &skipQuery, "", MMseqsParameter::COMMAND_EXPERT),
        // convertmsa
        PARAM_IDENTIFIER_FIELD(PARAM_IDENTIFIER_FIELD_ID, "--identifier-field", "Identifier field", "Field from STOCKHOLM comments for choosing the MSA identifier: 0: ID, 1: AC. If the respective comment does not exist, the name of the first sequence will become the identifier", typeid(int), (void *) &identifierField, "^[0-1]{1}$", MMseqsParameter::COMMAND_COMMON),
        // msa2profile
        PARAM_MATCH_MODE(PARAM_MATCH_MODE_ID, "--match-mode", "Match mode", "0: Columns that have a residue in the first sequence are kept, 1: columns that have a residue in --match-ratio of all sequences are kept", typeid(int), (void *) &matchMode, "^(0|1)$", MMseqsParameter::COMMAND_PROFILE),
        PARAM_MATCH_RATIO(PARAM_MATCH_RATIO_ID, "--match-ratio", "Match ratio", "Columns that have a residue in this ratio of all sequences are kept", typeid(float), (void *) &matchRatio, "^0(\\.[0-9]+)?|1(\\.0+)?$", MMseqsParameter::COMMAND_PROFILE),
        // result2profile
        PARAM_MASK_PROFILE(PARAM_MASK_PROFILE_ID, "--mask-profile", "Mask profile", "Mask query sequence of profile using tantan [0,1]", typeid(int), (void *) &maskProfile, "^[0-1]{1}$", MMseqsParameter::COMMAND_PROFILE | MMseqsParameter::COMMAND_EXPERT),
        PARAM_E_PROFILE(PARAM_E_PROFILE_ID, "--e-profile", "Profile E-value threshold", "Include sequences matches with < E-value thr. into the profile (>=0.0)", typeid(double), (void *) &evalProfile, "^([-+]?[0-9]*\\.?[0-9]+([eE][-+]?[0-9]+)?)|([0-9]*(\\.[0-9]+)?)$", MMseqsParameter::COMMAND_PROFILE),
        PARAM_FILTER_MSA(PARAM_FILTER_MSA_ID, "--filter-msa", "Filter MSA", "Filter msa: 0: do not filter, 1: filter", typeid(int), (void *) &filterMsa, "^[0-1]{1}$", MMseqsParameter::COMMAND_PROFILE | MMseqsParameter::COMMAND_EXPERT),
        PARAM_FILTER_MAX_SEQ_ID(PARAM_FILTER_MAX_SEQ_ID_ID, "--max-seq-id", "Maximum seq. id. threshold", "Reduce redundancy of output MSA using max. pairwise sequence identity [0.0,1.0]", typeid(float), (void *) &filterMaxSeqId, "^0(\\.[0-9]+)?|1(\\.0+)?$", MMseqsParameter::COMMAND_PROFILE | MMseqsParameter::COMMAND_EXPERT),
        PARAM_FILTER_QSC(PARAM_FILTER_QSC_ID, "--qsc", "Minimum score per column", "Reduce diversity of output MSAs using min. score per aligned residue with query sequences [-50.0,100.0]", typeid(float), (void *) &qsc, "^\\-*[0-9]*(\\.[0-9]+)?$", MMseqsParameter::COMMAND_PROFILE | MMseqsParameter::COMMAND_EXPERT),
        PARAM_FILTER_QID(PARAM_FILTER_QID_ID, "--qid", "Minimum seq. id.", "Reduce diversity of output MSAs using min.seq. identity with query sequences [0.0,1.0]", typeid(float), (void *) &qid, "^0(\\.[0-9]+)?|1(\\.0+)?$", MMseqsParameter::COMMAND_PROFILE | MMseqsParameter::COMMAND_EXPERT),
        PARAM_FILTER_COV(PARAM_FILTER_COV_ID, "--cov", "Minimum coverage", "Filter output MSAs using min. fraction of query residues covered by matched sequences [0.0,1.0]", typeid(float), (void *) &covMSAThr, "^0(\\.[0-9]+)?|1(\\.0+)?$", MMseqsParameter::COMMAND_PROFILE | MMseqsParameter::COMMAND_EXPERT),
        PARAM_FILTER_NDIFF(PARAM_FILTER_NDIFF_ID, "--diff", "Select N most diverse seqs", "Filter MSAs by selecting most diverse set of sequences, keeping at least this many seqs in each MSA block of length 50", typeid(int), (void *) &Ndiff, "^[1-9]{1}[0-9]*$", MMseqsParameter::COMMAND_PROFILE | MMseqsParameter::COMMAND_EXPERT),
        PARAM_WG(PARAM_WG_ID, "--wg", "Global sequence weighting", "Use global sequence weighting for profile calculation", typeid(bool), (void *) &wg, "", MMseqsParameter::COMMAND_PROFILE | MMseqsParameter::COMMAND_EXPERT),
        PARAM_PC_MODE(PARAM_PC_MODE_ID, "--pseudo-cnt-mode", "Pseudo count mode", "use 0: substitution-matrix or 1: context-specific pseudocounts", typeid(int), (void *) &pcmode, "^[0-1]{1}$", MMseqsParameter::COMMAND_PROFILE | MMseqsParameter::COMMAND_EXPERT),
        PARAM_PCA(PARAM_PCA_ID, "--pca", "Pseudo count a", "Pseudo count admixture strength", typeid(MultiParam<PseudoCounts>), (void *) &pca, "^[0-9]*(\\.[0-9]+)?$", MMseqsParameter::COMMAND_PROFILE | MMseqsParameter::COMMAND_EXPERT),
        PARAM_PCB(PARAM_PCB_ID, "--pcb", "Pseudo count b", "Pseudo counts: Neff at half of maximum admixture (range 0.0-inf)", typeid(MultiParam<PseudoCounts>), (void *) &pcb, "^[0-9]*(\\.[0-9]+)?$", MMseqsParameter::COMMAND_PROFILE | MMseqsParameter::COMMAND_EXPERT),
        // sequence2profile
        PARAM_NEFF(PARAM_NEFF_ID, "--neff", "Neff", "Neff included into context state profile (1.0,20.0)", typeid(float), (void *) &neff, "^[0-9]*(\\.[0-9]+)?$", MMseqsParameter::COMMAND_PROFILE),
        PARAM_TAU(PARAM_TAU_ID, "--tau", "Tau", "Tau: context state pseudo count mixture (0.0,1.0)", typeid(float), (void *) &tau, "[0-9]*(\\.[0-9]+)?$", MMseqsParameter::COMMAND_PROFILE),
        //createtsv
        PARAM_TARGET_COLUMN(PARAM_TARGET_COLUMN_ID, "--target-column", "Target column", "Select a target column (default 1), 0 if no target id exists", typeid(int), (void *) &targetTsvColumn, "^[0-9]*$"),
        PARAM_FIRST_SEQ_REP_SEQ(PARAM_FIRST_SEQ_REP_SEQ_ID, "--first-seq-as-repr", "First sequence as representative", "Use the first sequence of the clustering result as representative sequence", typeid(bool), (void *) &firstSeqRepr, "", MMseqsParameter::COMMAND_MISC),
        PARAM_FULL_HEADER(PARAM_FULL_HEADER_ID, "--full-header", "Add full header", "Replace DB ID by its corresponding Full Header", typeid(bool), (void *) &fullHeader, ""),
        PARAM_IDX_SEQ_SRC(PARAM_IDX_SEQ_SRC_ID, "--idx-seq-src", "Sequence source", "0: auto, 1: split/translated sequences, 2: input sequences", typeid(int), (void *) &idxSeqSrc, "^[0-2]{1}$", MMseqsParameter::COMMAND_MISC),

        // result2stats
        PARAM_STAT(PARAM_STAT_ID, "--stat", "Statistics to be computed", "One of: linecount, mean, doolittle, charges, seqlen, firstline", typeid(std::string), (void *) &stat, ""),
        // linearcluster
        PARAM_KMER_PER_SEQ(PARAM_KMER_PER_SEQ_ID, "--kmer-per-seq", "k-mers per sequence", "k-mers per sequence", typeid(int), (void *) &kmersPerSequence, "^[1-9]{1}[0-9]*$", MMseqsParameter::COMMAND_CLUSTLINEAR),
        PARAM_KMER_PER_SEQ_SCALE(PARAM_KMER_PER_SEQ_SCALE_ID, "--kmer-per-seq-scale", "Scale k-mers per sequence", "Scale k-mer per sequence based on sequence length as kmer-per-seq val + scale x seqlen", typeid(MultiParam<NuclAA<float>>), (void *) &kmersPerSequenceScale, "^0(\\.[0-9]+)?|1(\\.0+)?$", MMseqsParameter::COMMAND_CLUSTLINEAR),
        PARAM_INCLUDE_ONLY_EXTENDABLE(PARAM_INCLUDE_ONLY_EXTENDABLE_ID, "--include-only-extendable", "Include only extendable", "Include only extendable", typeid(bool), (void *) &includeOnlyExtendable, "", MMseqsParameter::COMMAND_CLUSTLINEAR),
        PARAM_IGNORE_MULTI_KMER(PARAM_IGNORE_MULTI_KMER_ID, "--ignore-multi-kmer", "Skip repeating k-mers", "Skip k-mers occurring multiple times (>=2)", typeid(bool), (void *) &ignoreMultiKmer, "", MMseqsParameter::COMMAND_CLUSTLINEAR | MMseqsParameter::COMMAND_EXPERT),
        PARAM_HASH_SHIFT(PARAM_HASH_SHIFT_ID, "--hash-shift", "Shift hash", "Shift k-mer hash initialization", typeid(int), (void *) &hashShift, "^[1-9]{1}[0-9]*$", MMseqsParameter::COMMAND_CLUSTLINEAR | MMseqsParameter::COMMAND_EXPERT),
        PARAM_PICK_N_SIMILAR(PARAM_PICK_N_SIMILAR_ID, "--pick-n-sim-kmer", "Add N similar to search", "Add N similar k-mers to search", typeid(int), (void *) &pickNbest, "^[1-9]{1}[0-9]*$", MMseqsParameter::COMMAND_CLUSTLINEAR | MMseqsParameter::COMMAND_EXPERT),
        PARAM_ADJUST_KMER_LEN(PARAM_ADJUST_KMER_LEN_ID, "--adjust-kmer-len", "Adjust k-mer length", "Adjust k-mer length based on specificity (only for nucleotides)", typeid(bool), (void *) &adjustKmerLength, "", MMseqsParameter::COMMAND_CLUSTLINEAR | MMseqsParameter::COMMAND_EXPERT),
        PARAM_RESULT_DIRECTION(PARAM_RESULT_DIRECTION_ID, "--result-direction", "Result direction", "result is 0: query, 1: target centric", typeid(int), (void *) &resultDirection, "^[0-1]{1}$", MMseqsParameter::COMMAND_CLUSTLINEAR | MMseqsParameter::COMMAND_EXPERT),

        // workflow
        PARAM_RUNNER(PARAM_RUNNER_ID, "--mpi-runner", "MPI runner", "Use MPI on compute cluster with this MPI command (e.g. \"mpirun -np 42\")", typeid(std::string), (void *) &runner, "", MMseqsParameter::COMMAND_COMMON | MMseqsParameter::COMMAND_EXPERT),
        PARAM_REUSELATEST(PARAM_REUSELATEST_ID, "--force-reuse", "Force restart with latest tmp", "Reuse tmp filse in tmp/latest folder ignoring parameters and version changes", typeid(bool), (void *) &reuseLatest, "", MMseqsParameter::COMMAND_COMMON | MMseqsParameter::COMMAND_EXPERT),
        // search workflow
        PARAM_NUM_ITERATIONS(PARAM_NUM_ITERATIONS_ID, "--num-iterations", "Search iterations", "Number of iterative profile search iterations", typeid(int), (void *) &numIterations, "^[1-9]{1}[0-9]*$", MMseqsParameter::COMMAND_PROFILE),
        PARAM_START_SENS(PARAM_START_SENS_ID, "--start-sens", "Start sensitivity", "Start sensitivity", typeid(float), (void *) &startSens, "^[0-9]*(\\.[0-9]+)?$"),
        PARAM_SENS_STEPS(PARAM_SENS_STEPS_ID, "--sens-steps", "Search steps", "Number of search steps performed from --start-sens to -s", typeid(int), (void *) &sensSteps, "^[1-9]{1}$"),
        PARAM_EXHAUSTIVE_SEARCH(PARAM_EXHAUSTIVE_SEARCH_ID, "--exhaustive-search", "Exhaustive search mode", "For bigger profile DB, run iteratively the search by greedily swapping the search results", typeid(bool), (void *) &exhaustiveSearch, "", MMseqsParameter::COMMAND_PROFILE | MMseqsParameter::COMMAND_EXPERT),
        PARAM_EXHAUSTIVE_SEARCH_FILTER(PARAM_EXHAUSTIVE_SEARCH_FILTER_ID, "--exhaustive-search-filter", "Filter results during exhaustive search", "Filter result during search: 0: do not filter, 1: filter", typeid(int), (void *) &exhaustiveFilterMsa, "^[0-1]{1}$", MMseqsParameter::COMMAND_ALIGN | MMseqsParameter::COMMAND_EXPERT),

        PARAM_STRAND(PARAM_STRAND_ID, "--strand", "Strand selection", "Strand selection only works for DNA/DNA search 0: reverse, 1: forward, 2: both", typeid(int), (void *) &strand, "^[0-2]{1}$", MMseqsParameter::COMMAND_EXPERT),
        PARAM_ORF_FILTER(PARAM_ORF_FILTER_ID, "--orf-filter", "ORF filter", "Prefilter query ORFs with non-selective search\nOnly used during nucleotide-vs-protein classification\nNOTE: Consider disabling when classifying short reads", typeid(int), (void *) &orfFilter, "^[0-1]{1}$"),
        PARAM_ORF_FILTER_S(PARAM_ORF_FILTER_S_ID, "--orf-filter-s", "ORF filter sensitivity", "Sensitivity used for query ORF prefiltering", typeid(float), (void *) &orfFilterSens, "^[0-9]*(\\.[0-9]+)?$"),
        PARAM_ORF_FILTER_E(PARAM_ORF_FILTER_E_ID, "--orf-filter-e", "ORF filter e-value", "E-value threshold used for query ORF prefiltering", typeid(double), (void *) &orfFilterEval, "^([-+]?[0-9]*\\.?[0-9]+([eE][-+]?[0-9]+)?)|[0-9]*(\\.[0-9]+)?$"),
        PARAM_LCA_SEARCH(PARAM_LCA_SEARCH_ID, "--lca-search", "LCA search mode", "Efficient search for LCA candidates", typeid(bool), (void *) &lcaSearch, "", MMseqsParameter::COMMAND_PROFILE | MMseqsParameter::COMMAND_EXPERT),
        // easysearch
        PARAM_GREEDY_BEST_HITS(PARAM_GREEDY_BEST_HITS_ID, "--greedy-best-hits", "Greedy best hits", "Choose the best hits greedily to cover the query", typeid(bool), (void *) &greedyBestHits, ""),
        // extractorfs
        PARAM_ORF_MIN_LENGTH(PARAM_ORF_MIN_LENGTH_ID, "--min-length", "Min codons in orf", "Minimum codon number in open reading frames", typeid(int), (void *) &orfMinLength, "^[1-9]{1}[0-9]*$"),
        PARAM_ORF_MAX_LENGTH(PARAM_ORF_MAX_LENGTH_ID, "--max-length", "Max codons in length", "Maximum codon number in open reading frames", typeid(int), (void *) &orfMaxLength, "^[1-9]{1}[0-9]*$"),
        PARAM_ORF_MAX_GAP(PARAM_ORF_MAX_GAP_ID, "--max-gaps", "Max orf gaps", "Maximum number of codons with gaps or unknown residues before an open reading frame is rejected", typeid(int), (void *) &orfMaxGaps, "^(0|[1-9]{1}[0-9]*)$"),
        PARAM_CONTIG_START_MODE(PARAM_CONTIG_START_MODE_ID, "--contig-start-mode", "Contig start mode", "Contig start can be 0: incomplete, 1: complete, 2: both", typeid(int), (void *) &contigStartMode, "^[0-2]{1}"),
        PARAM_CONTIG_END_MODE(PARAM_CONTIG_END_MODE_ID, "--contig-end-mode", "Contig end mode", "Contig end can be 0: incomplete, 1: complete, 2: both", typeid(int), (void *) &contigEndMode, "^[0-2]{1}"),
        PARAM_ORF_START_MODE(PARAM_ORF_START_MODE_ID, "--orf-start-mode", "Orf start mode", "Orf fragment can be 0: from start to stop, 1: from any to stop, 2: from last encountered start to stop (no start in the middle)", typeid(int), (void *) &orfStartMode, "^[0-2]{1}"),
        PARAM_ORF_FORWARD_FRAMES(PARAM_ORF_FORWARD_FRAMES_ID, "--forward-frames", "Forward frames", "Comma-separated list of frames on the forward strand to be extracted", typeid(std::string), (void *) &forwardFrames, ""),
        PARAM_ORF_REVERSE_FRAMES(PARAM_ORF_REVERSE_FRAMES_ID, "--reverse-frames", "Reverse frames", "Comma-separated list of frames on the reverse strand to be extracted", typeid(std::string), (void *) &reverseFrames, ""),
        PARAM_USE_ALL_TABLE_STARTS(PARAM_USE_ALL_TABLE_STARTS_ID, "--use-all-table-starts", "Use all table starts", "Use all alternatives for a start codon in the genetic table, if false - only ATG (AUG)", typeid(bool), (void *) &useAllTableStarts, ""),
        PARAM_TRANSLATE(PARAM_TRANSLATE_ID, "--translate", "Translate orf", "Translate ORF to amino acid", typeid(int), (void *) &translate, "^[0-1]{1}"),
        PARAM_CREATE_LOOKUP(PARAM_CREATE_LOOKUP_ID, "--create-lookup", "Create lookup", "Create database lookup file (can be very large)", typeid(int), (void *) &createLookup, "^[0-1]{1}", MMseqsParameter::COMMAND_EXPERT),
        // indexdb
        PARAM_CHECK_COMPATIBLE(PARAM_CHECK_COMPATIBLE_ID, "--check-compatible", "Check compatible", "0: Always recreate index, 1: Check if recreating index is needed, 2: Fail if index is incompatible", typeid(int), (void *) &checkCompatible, "^[0-2]{1}$", MMseqsParameter::COMMAND_MISC),
        PARAM_SEARCH_TYPE(PARAM_SEARCH_TYPE_ID, "--search-type", "Search type", "Search type 0: auto 1: amino acid, 2: translated, 3: nucleotide, 4: translated nucleotide alignment", typeid(int), (void *) &searchType, "^[0-4]{1}"),
        // createdb
        PARAM_USE_HEADER(PARAM_USE_HEADER_ID, "--use-fasta-header", "Use fasta header", "Use the id parsed from the fasta header as the index key instead of using incrementing numeric identifiers", typeid(bool), (void *) &useHeader, ""),
        PARAM_ID_OFFSET(PARAM_ID_OFFSET_ID, "--id-offset", "Offset of numeric ids", "Numeric ids in index file are offset by this value", typeid(int), (void *) &identifierOffset, "^(0|[1-9]{1}[0-9]*)$"),
        PARAM_DB_TYPE(PARAM_DB_TYPE_ID, "--dbtype", "Database type", "Database type 0: auto, 1: amino acid 2: nucleotides", typeid(int), (void *) &dbType, "[0-2]{1}"),
        PARAM_CREATEDB_MODE(PARAM_CREATEDB_MODE_ID, "--createdb-mode", "Createdb mode", "Createdb mode 0: copy data, 1: soft link data and write new index (works only with single line fasta/q)", typeid(int), (void *) &createdbMode, "^[0-1]{1}$"),
        PARAM_SHUFFLE(PARAM_SHUFFLE_ID, "--shuffle", "Shuffle input database", "Shuffle input database", typeid(bool), (void *) &shuffleDatabase, ""),
        PARAM_WRITE_LOOKUP(PARAM_WRITE_LOOKUP_ID, "--write-lookup", "Write lookup file", "write .lookup file containing mapping from internal id, fasta id and file number", typeid(int), (void *) &writeLookup, "^[0-1]{1}", MMseqsParameter::COMMAND_EXPERT),
        PARAM_USE_HEADER_FILE(PARAM_USE_HEADER_FILE_ID, "--use-header-file", "Use header DB", "use the sequence header DB instead of the body to map the entry keys", typeid(bool), (void *) &useHeaderFile, ""),
        // splitsequence
        PARAM_SEQUENCE_OVERLAP(PARAM_SEQUENCE_OVERLAP_ID, "--sequence-overlap", "Overlap between sequences", "Overlap between sequences", typeid(int), (void *) &sequenceOverlap, "^(0|[1-9]{1}[0-9]*)$"),
        PARAM_SEQUENCE_SPLIT_MODE(PARAM_SEQUENCE_SPLIT_MODE_ID, "--sequence-split-mode", "Sequence split mode", "Sequence split mode 0: copy data, 1: soft link data and write new index,", typeid(int), (void *) &sequenceSplitMode, "^[0-1]{1}$"),
        PARAM_HEADER_SPLIT_MODE(PARAM_HEADER_SPLIT_MODE_ID, "--headers-split-mode", "Header split mode", "Header split mode: 0: split position, 1: original header", typeid(int), (void *) &headerSplitMode, "^[0-1]{1}$"),
        // gff2db
        PARAM_GFF_TYPE(PARAM_GFF_TYPE_ID, "--gff-type", "GFF type", "Type in the GFF file to filter by", typeid(std::string), (void *) &gffType, ""),
        // translatenucs
        PARAM_TRANSLATION_TABLE(PARAM_TRANSLATION_TABLE_ID, "--translation-table", "Translation table", "1) CANONICAL, 2) VERT_MITOCHONDRIAL, 3) YEAST_MITOCHONDRIAL, 4) MOLD_MITOCHONDRIAL, 5) INVERT_MITOCHONDRIAL, 6) CILIATE\n9) FLATWORM_MITOCHONDRIAL, 10) EUPLOTID, 11) PROKARYOTE, 12) ALT_YEAST, 13) ASCIDIAN_MITOCHONDRIAL, 14) ALT_FLATWORM_MITOCHONDRIAL\n15) BLEPHARISMA, 16) CHLOROPHYCEAN_MITOCHONDRIAL, 21) TREMATODE_MITOCHONDRIAL, 22) SCENEDESMUS_MITOCHONDRIAL\n23) THRAUSTOCHYTRIUM_MITOCHONDRIAL, 24) PTEROBRANCHIA_MITOCHONDRIAL, 25) GRACILIBACTERIA, 26) PACHYSOLEN, 27) KARYORELICT, 28) CONDYLOSTOMA\n 29) MESODINIUM, 30) PERTRICH, 31) BLASTOCRITHIDIA", typeid(int), (void *) &translationTable, "^[1-9]{1}[0-9]*$", MMseqsParameter::COMMAND_MISC | MMseqsParameter::COMMAND_EXPERT),
        // createseqfiledb
        PARAM_ADD_ORF_STOP(PARAM_ADD_ORF_STOP_ID, "--add-orf-stop", "Add orf stop", "Add stop codon '*' at complete start and end", typeid(bool), (void *) &addOrfStop, ""),
        // createseqfiledb
        PARAM_MIN_SEQUENCES(PARAM_MIN_SEQUENCES_ID, "--min-sequences", "Min sequences", "Minimum number of sequences a cluster may contain", typeid(int), (void *) &minSequences, "^[1-9]{1}[0-9]*$"),
        PARAM_MAX_SEQUENCES(PARAM_MAX_SEQUENCES_ID, "--max-sequences", "Max sequences", "Maximum number of sequences a cluster may contain", typeid(int), (void *) &maxSequences, "^[1-9]{1}[0-9]*$"),
        PARAM_HH_FORMAT(PARAM_HH_FORMAT_ID, "--hh-format", "HH format", "Format entries to use with hhsuite (for singleton clusters)", typeid(bool), (void *) &hhFormat, ""),
        // filterdb
        PARAM_FILTER_COL(PARAM_FILTER_COL_ID, "--filter-column", "Filter column", "column", typeid(int), (void *) &filterColumn, "^[1-9]{1}[0-9]*$"),
        PARAM_COLUMN_TO_TAKE(PARAM_COLUMN_TO_TAKE_ID, "--column-to-take", "Column to take", "column to take in join mode. If -1, the whole line is taken", typeid(int), (void *) &columnToTake, "^(-1|0|[1-9]{1}[0-9]*)$"),
        PARAM_FILTER_REGEX(PARAM_FILTER_REGEX_ID, "--filter-regex", "Filter regex", "Regex to select column (example float: [0-9]*(.[0-9]+)? int:[1-9]{1}[0-9])", typeid(std::string), (void *) &filterColumnRegex, "^.*$"),
        PARAM_FILTER_POS(PARAM_FILTER_POS_ID, "--positive-filter", "Positive filter", "Used in conjunction with --filter-file. If true, out  = in \\intersect filter ; if false, out = in - filter", typeid(bool), (void *) &positiveFilter, ""),
        PARAM_FILTER_FILE(PARAM_FILTER_FILE_ID, "--filter-file", "Filter file", "Specify a file that contains the filtering elements", typeid(std::string), (void *) &filteringFile, ""),
        PARAM_FILTER_EXPRESSION(PARAM_FILTER_EXPRESSION_ID, "--filter-expression", "Filter expression", "Specify a mathematical expression to filter lines", typeid(std::string), (void *) &filterExpression, ""),
        PARAM_MAPPING_FILE(PARAM_MAPPING_FILE_ID, "--mapping-file", "Mapping file", "Specify a file that translates the keys of a DB to new keys, TSV format", typeid(std::string), (void *) &mappingFile, ""),
        PARAM_TRIM_TO_ONE_COL(PARAM_TRIM_TO_ONE_COL_ID, "--trim-to-one-column", "Trim to one column", "Output only the column specified by --filter-column", typeid(bool), (void *) &trimToOneColumn, ""),
        PARAM_EXTRACT_LINES(PARAM_EXTRACT_LINES_ID, "--extract-lines", "Extract N lines", "Extract n lines of each entry", typeid(int), (void *) &extractLines, "^[1-9]{1}[0-9]*$"),
        PARAM_COMP_OPERATOR(PARAM_COMP_OPERATOR_ID, "--comparison-operator", "Numerical comparison operator", "Filter by comparing each entry row numerically by using the le) less-than-equal, ge) greater-than-equal or e) equal operator", typeid(std::string), (void *) &compOperator, ""),
        PARAM_COMP_VALUE(PARAM_COMP_VALUE_ID, "--comparison-value", "Numerical comparison value", "Filter by comparing each entry to this value", typeid(double), (void *) &compValue, "^.*$"),
        PARAM_SORT_ENTRIES(PARAM_SORT_ENTRIES_ID, "--sort-entries", "Sort entries", "Sort column set by --filter-column, by 0: no sorting, 1: increasing, 2: decreasing, 3: random shuffle", typeid(int), (void *) &sortEntries, "^[1-9]{1}[0-9]*$"),
        PARAM_BEATS_FIRST(PARAM_BEATS_FIRST_ID, "--beats-first", "Beats first", "Filter by comparing each entry to the first entry", typeid(bool), (void *) &beatsFirst, ""),
        PARAM_JOIN_DB(PARAM_JOIN_DB_ID, "--join-db", "join to DB", "Join another database entry with respect to the database identifier in the chosen column", typeid(std::string), (void *) &joinDB, ""),
        // besthitperset
        PARAM_SIMPLE_BEST_HIT(PARAM_SIMPLE_BEST_HIT_ID, "--simple-best-hit", "Use simple best hit", "Update the p-value by a single best hit, or by best and second best hits", typeid(bool), (void *) &simpleBestHit, ""),
        PARAM_ALPHA(PARAM_ALPHA_ID, "--alpha", "Alpha", "Set alpha for combining p-values during aggregation", typeid(float), (void *) &alpha, "^0(\\.[0-9]+)?|^1(\\.0+)?$"),
        PARAM_SHORT_OUTPUT(PARAM_SHORT_OUTPUT_ID, "--short-output", "Short output", "The output database will contain only the spread p-value", typeid(bool), (void *) &shortOutput, ""),
        PARAM_AGGREGATION_MODE(PARAM_AGGREGATION_MODE_ID, "--aggregation-mode", "Aggregation mode", "Combined P-values computed from 0: multi-hit, 1: minimum of all P-values, 2: product-of-P-values, 3: truncated product", typeid(int), (void *) &aggregationMode, "^[0-4]{1}$"),
        // concatdb
        PARAM_PRESERVEKEYS(PARAM_PRESERVEKEYS_ID, "--preserve-keys", "Preserve the keys", "The keys of the two DB should be distinct, and they will be preserved in the concatenation", typeid(bool), (void *) &preserveKeysB, ""),
        PARAM_TAKE_LARGER_ENTRY(PARAM_TAKE_LARGER_ENTRY_ID, "--take-larger-entry", "Take the larger entry", "Only keep the larger entry (dataSize >) in the concatenation, both databases need the same keys in the index", typeid(bool), (void *) &takeLargerEntry, ""),
        // offsetalignment
        PARAM_CHAIN_ALIGNMENT(PARAM_CHAIN_ALIGNMENT_ID, "--chain-alignments", "Chain overlapping alignments", "Chain overlapping alignments", typeid(int), (void *) &chainAlignment, "^[0-1]{1}", MMseqsParameter::COMMAND_EXPERT),
        PARAM_MERGE_QUERY(PARAM_MERGE_QUERY_ID, "--merge-query", "Merge query", "Combine ORFs/split sequences to a single entry", typeid(int), (void *) &mergeQuery, "^[0-1]{1}", MMseqsParameter::COMMAND_EXPERT),
        // tsv2db
        PARAM_OUTPUT_DBTYPE(PARAM_OUTPUT_DBTYPE_ID, "--output-dbtype", "Output database type", "Set database type for resulting database: Amino acid sequences 0, Nucl. seq. 1, Profiles 2, Alignment result 5, Clustering result 6, Prefiltering result 7, Taxonomy result 8, Indexed database 9, cA3M MSAs 10, FASTA or A3M MSAs 11, Generic database 12, Omit dbtype file 13, Bi-directional prefiltering result 14, Offsetted headers 15", typeid(int), (void *) &outputDbType, "^(0|[1-9]{1}[0-9]*)$"),
        //diff
        PARAM_USESEQID(PARAM_USESEQID_ID, "--use-seq-id", "Match sequences by their ID", "Sequence ID (Uniprot, GenBank, ...) is used for identifying matches between the old and the new DB", typeid(bool), (void *) &useSequenceId, ""),
        // prefixid
        PARAM_PREFIX(PARAM_PREFIX_ID, "--prefix", "Prefix", "Use this prefix for all entries", typeid(std::string), (void *) &prefix, ""),
        PARAM_TSV(PARAM_TSV_ID, "--tsv", "Tsv", "Return output in TSV format", typeid(bool), (void *) &tsvOut, ""),
        // summarize headers
        PARAM_HEADER_TYPE(PARAM_HEADER_TYPE_ID, "--header-type", "Header type", "Header Type: 1: Uniclust, 2: Metaclust", typeid(int), (void *) &headerType, "[1-2]{1}"),
        // mergedbs
        PARAM_MERGE_PREFIXES(PARAM_MERGE_PREFIXES_ID, "--prefixes", "Merge prefixes", "Comma separated list of prefixes for each entry", typeid(std::string), (void *) &mergePrefixes, "", MMseqsParameter::COMMAND_EXPERT),
        PARAM_MERGE_STOP_EMPTY(PARAM_MERGE_STOP_EMPTY_ID, "--merge-stop-empty", "Stop merge after empty", "Don't continue merging entries after an empty entry", typeid(bool), (void*)&mergeStopEmpty, "", MMseqsParameter::COMMAND_EXPERT),
        // summarizeresult
        PARAM_OVERLAP(PARAM_OVERLAP_ID, "--overlap", "Overlap threshold", "Maximum overlap of covered regions", typeid(float), (void *) &overlap, "^[0-9]*(\\.[0-9]+)?$"),
        // msa2profile
        PARAM_MSA_TYPE(PARAM_MSA_TYPE_ID, "--msa-type", "MSA type", "MSA Type: 0: cA3M, 1: A3M, 2: FASTA", typeid(int), (void *) &msaType, "^[0-2]{1}$"),
        // extractalignedregion
        PARAM_EXTRACT_MODE(PARAM_EXTRACT_MODE_ID, "--extract-mode", "Extract mode", "Extract from 1: Query, 2: Target", typeid(int), (void *) &extractMode, "^[1-2]{1}$"),
        // convertkb
        PARAM_KB_COLUMNS(PARAM_KB_COLUMNS_ID, "--kb-columns", "UniprotKB columns", "list of indices of UniprotKB columns to be extracted", typeid(std::string), (void *) &kbColumns, ""),
        PARAM_RECOVER_DELETED(PARAM_RECOVER_DELETED_ID, "--recover-deleted", "Recover deleted", "Find and recover deleted sequences during updating of clustering", typeid(bool), (void *) &recoverDeleted, ""),
        // filtertaxdb
        PARAM_TAXON_LIST(PARAM_TAXON_LIST_ID, "--taxon-list", "Selected taxa", "Taxonomy ID, possibly multiple values separated by ','", typeid(std::string), (void *) &taxonList, ""),
        // view
        PARAM_ID_LIST(PARAM_ID_LIST_ID, "--id-list", "Selected entries with key", "Entries to be printed separated by ','", typeid(std::string), (void *) &idList, ""),
        PARAM_IDX_ENTRY_TYPE(PARAM_IDX_ENTRY_TYPE_ID, "--idx-entry-type", "Index entry type", "0: sequence, 1: src sequence, 2: header, 3: src header", typeid(int), (void *) &idxEntryType, "^[0-3]{1}$"),
        // lca and addtaxonomy
        PARAM_PICK_ID_FROM(PARAM_PICK_ID_FROM_ID, "--pick-id-from", "Extract mode", "Query 1, Target 2", typeid(int), (void *) &pickIdFrom, "^[1-2]{1}$"),
        PARAM_LCA_RANKS(PARAM_LCA_RANKS_ID, "--lca-ranks", "LCA ranks", "Add column with specified ranks (',' separated)", typeid(std::string), (void *) &lcaRanks, ""),
        PARAM_BLACKLIST(PARAM_BLACKLIST_ID, "--blacklist", "Taxon blacklist", "Comma separated list of ignored taxa in LCA computation", typeid(std::string), (void *) &blacklist, "([0-9]+,)?[0-9]+"),
        PARAM_TAXON_ADD_LINEAGE(PARAM_TAXON_ADD_LINEAGE_ID, "--tax-lineage", "Column with taxonomic lineage", "0: don't show, 1: add all lineage names, 2: add all lineage taxids", typeid(int), (void *) &showTaxLineage, "^[0-2]{1}$"),
        // aggregatetax
        PARAM_MAJORITY(PARAM_MAJORITY_ID, "--majority", "Majority threshold", "minimal fraction of agreement among taxonomically assigned sequences of a set", typeid(float), (void *) &majorityThr, "^0(\\.[0-9]+)?|^1(\\.0+)?$"),
        PARAM_VOTE_MODE(PARAM_VOTE_MODE_ID, "--vote-mode", "Vote mode", "Mode of assigning weights to compute majority. 0: uniform, 1: minus log E-value, 2: score", typeid(int), (void *) &voteMode, "^[0-2]{1}$"),
        // taxonomyreport
        PARAM_REPORT_MODE(PARAM_REPORT_MODE_ID, "--report-mode", "Report mode", "Taxonomy report mode 0: Kraken 1: Krona", typeid(int), (void *) &reportMode, "^[0-1]{1}$"),
        // createtaxdb
        PARAM_NCBI_TAX_DUMP(PARAM_NCBI_TAX_DUMP_ID, "--ncbi-tax-dump", "NCBI tax dump directory", "NCBI tax dump directory. The tax dump can be downloaded here \"ftp://ftp.ncbi.nih.gov/pub/taxonomy/taxdump.tar.gz\"", typeid(std::string), (void *) &ncbiTaxDump, ""),
        PARAM_TAX_MAPPING_FILE(PARAM_TAX_MAPPING_FILE_ID, "--tax-mapping-file", "Taxonomy mapping file", "File to map sequence identifier to taxonomical identifier", typeid(std::string), (void *) &taxMappingFile, ""),
        PARAM_TAX_MAPPING_MODE(PARAM_TAX_MAPPING_MODE_ID, "--tax-mapping-mode", "Taxonomy mapping mode", "Map taxonomy based on sequence database 0: .lookup file 1: .source file", typeid(int), (void *) &taxMappingMode, "^[0-1]{1}$"),
        PARAM_TAX_DB_MODE(PARAM_TAX_DB_MODE_ID, "--tax-db-mode", "Taxonomy db mode", "Create taxonomy database as: 0: .dmp flat files (human readable) 1: binary dump (faster readin)", typeid(int), (void *) &taxDbMode, "^[0-1]{1}$"),
        // expandaln
        PARAM_EXPANSION_MODE(PARAM_EXPANSION_MODE_ID, "--expansion-mode", "Expansion mode", "Update score, E-value, and sequence identity by 0: input alignment 1: rescoring the inferred backtrace", typeid(int), (void *) &expansionMode, "^[0-2]{1}$"),
        // taxonomy
        PARAM_LCA_MODE(PARAM_LCA_MODE_ID, "--lca-mode", "LCA mode", "LCA Mode 1: single search LCA , 2/3: approximate 2bLCA, 4: top hit", typeid(int), (void *) &taxonomySearchMode, "^[1-4]{1}$"),
        PARAM_TAX_OUTPUT_MODE(PARAM_TAX_OUTPUT_MODE_ID, "--tax-output-mode", "Taxonomy output mode", "0: output LCA, 1: output alignment 2: output both", typeid(int), (void *) &taxonomyOutputMode, "^[0-2]{1}$"),
        // createsubdb, filtertaxseqdb
        PARAM_SUBDB_MODE(PARAM_SUBDB_MODE_ID, "--subdb-mode", "Subdb mode", "Subdb mode 0: copy data 1: soft link data and write index", typeid(int), (void *) &subDbMode, "^[0-1]{1}$"),
        PARAM_ID_MODE(PARAM_ID_MODE_ID, "--id-mode", "Database ID mode", "Select DB entries based on 0: database keys, 1: FASTA identifiers (.lookup)", typeid(int), (void *) &dbIdMode, "^[0-1]{1}$"),
        PARAM_TAR_INCLUDE(PARAM_TAR_INCLUDE_ID, "--tar-include", "Tar Inclusion Regex", "Include file names based on this regex", typeid(std::string), (void *) &tarInclude, "^.*$"),
        PARAM_TAR_EXCLUDE(PARAM_TAR_EXCLUDE_ID, "--tar-exclude", "Tar Exclusion Regex", "Exclude file names based on this regex", typeid(std::string), (void *) &tarExclude, "^.*$"),
        // unpackdb
        PARAM_UNPACK_SUFFIX(PARAM_UNPACK_SUFFIX_ID, "--unpack-suffix", "Unpack suffix", "File suffix for unpacked files", typeid(std::string), (void *) &unpackSuffix, "^.*$"),
        PARAM_UNPACK_NAME_MODE(PARAM_UNPACK_NAME_MODE_ID, "--unpack-name-mode", "Unpack name mode", "Name unpacked files by 0: DB key, 1: accession (through .lookup)", typeid(int), (void *) &unpackNameMode, "^[0-1]{1}$"),
        // for modules that should handle -h themselves
        PARAM_HELP(PARAM_HELP_ID, "-h", "Help", "Help", typeid(bool), (void *) &help, "", MMseqsParameter::COMMAND_HIDDEN),
        PARAM_HELP_LONG(PARAM_HELP_LONG_ID, "--help", "Help", "Help", typeid(bool), (void *) &help, "", MMseqsParameter::COMMAND_HIDDEN)
{
    if (instance) {
        Debug(Debug::ERROR) << "Parameter instance already exists!\n";
        abort();
    }
    instance = this;


        // onlyverbosity
    onlyverbosity.push_back(&PARAM_V);

    // verbandcompression
    verbandcompression.push_back(&PARAM_COMPRESSED);
    verbandcompression.push_back(&PARAM_V);

    // onlythreads
    onlythreads.push_back(&PARAM_THREADS);
    onlythreads.push_back(&PARAM_V);

    // threadsandcompression
    threadsandcompression.push_back(&PARAM_THREADS);
    threadsandcompression.push_back(&PARAM_COMPRESSED);
    threadsandcompression.push_back(&PARAM_V);

    // alignall
    alignall.push_back(&PARAM_SUB_MAT);
    alignall.push_back(&PARAM_ADD_BACKTRACE);
    alignall.push_back(&PARAM_ALIGNMENT_MODE);
//    alignall.push_back(&PARAM_WRAPPED_SCORING);
    alignall.push_back(&PARAM_E);
    alignall.push_back(&PARAM_MIN_SEQ_ID);
    alignall.push_back(&PARAM_MIN_ALN_LEN);
    alignall.push_back(&PARAM_SEQ_ID_MODE);
//    alignall.push_back(&PARAM_ALT_ALIGNMENT);
    alignall.push_back(&PARAM_C);
    alignall.push_back(&PARAM_COV_MODE);
    alignall.push_back(&PARAM_MAX_SEQ_LEN);
    alignall.push_back(&PARAM_NO_COMP_BIAS_CORR);
//    alignall.push_back(&PARAM_REALIGN);
//    alignall.push_back(&PARAM_MAX_REJECTED);
//    alignall.push_back(&PARAM_MAX_ACCEPT);
    alignall.push_back(&PARAM_INCLUDE_IDENTITY);
    alignall.push_back(&PARAM_PRELOAD_MODE);
    alignall.push_back(&PARAM_PCA);
    alignall.push_back(&PARAM_PCB);
    alignall.push_back(&PARAM_SCORE_BIAS);
    alignall.push_back(&PARAM_GAP_OPEN);
    alignall.push_back(&PARAM_GAP_EXTEND);
    alignall.push_back(&PARAM_ZDROP);
    alignall.push_back(&PARAM_THREADS);
    alignall.push_back(&PARAM_COMPRESSED);
    alignall.push_back(&PARAM_V);

    // alignment
    align.push_back(&PARAM_SUB_MAT);
    align.push_back(&PARAM_ADD_BACKTRACE);
    align.push_back(&PARAM_ALIGNMENT_MODE);
    align.push_back(&PARAM_ALIGNMENT_OUTPUT_MODE);
    align.push_back(&PARAM_WRAPPED_SCORING);
    align.push_back(&PARAM_E);
    align.push_back(&PARAM_MIN_SEQ_ID);
    align.push_back(&PARAM_MIN_ALN_LEN);
    align.push_back(&PARAM_SEQ_ID_MODE);
    align.push_back(&PARAM_ALT_ALIGNMENT);
    align.push_back(&PARAM_C);
    align.push_back(&PARAM_COV_MODE);
    align.push_back(&PARAM_MAX_SEQ_LEN);
    align.push_back(&PARAM_NO_COMP_BIAS_CORR);
    align.push_back(&PARAM_MAX_REJECTED);
    align.push_back(&PARAM_MAX_ACCEPT);
    align.push_back(&PARAM_INCLUDE_IDENTITY);
    align.push_back(&PARAM_PRELOAD_MODE);
    align.push_back(&PARAM_PCA);
    align.push_back(&PARAM_PCB);
    align.push_back(&PARAM_SCORE_BIAS);
    align.push_back(&PARAM_REALIGN);
    align.push_back(&PARAM_REALIGN_SCORE_BIAS);
    align.push_back(&PARAM_REALIGN_MAX_SEQS);
    align.push_back(&PARAM_CORR_SCORE_WEIGHT);
    align.push_back(&PARAM_GAP_OPEN);
    align.push_back(&PARAM_GAP_EXTEND);
    align.push_back(&PARAM_ZDROP);
    align.push_back(&PARAM_THREADS);
    align.push_back(&PARAM_COMPRESSED);
    align.push_back(&PARAM_V);

    // prefilter
    prefilter.push_back(&PARAM_SUB_MAT);
    prefilter.push_back(&PARAM_SEED_SUB_MAT);
    prefilter.push_back(&PARAM_S);
    prefilter.push_back(&PARAM_K);
    prefilter.push_back(&PARAM_K_SCORE);
    prefilter.push_back(&PARAM_ALPH_SIZE);
    prefilter.push_back(&PARAM_MAX_SEQ_LEN);
    prefilter.push_back(&PARAM_MAX_SEQS);
    prefilter.push_back(&PARAM_SPLIT);
    prefilter.push_back(&PARAM_SPLIT_MODE);
    prefilter.push_back(&PARAM_SPLIT_MEMORY_LIMIT);
    prefilter.push_back(&PARAM_C);
    prefilter.push_back(&PARAM_COV_MODE);
    prefilter.push_back(&PARAM_NO_COMP_BIAS_CORR);
    prefilter.push_back(&PARAM_DIAGONAL_SCORING);
    prefilter.push_back(&PARAM_EXACT_KMER_MATCHING);
    prefilter.push_back(&PARAM_MASK_RESIDUES);
    prefilter.push_back(&PARAM_MASK_LOWER_CASE);
    prefilter.push_back(&PARAM_MIN_DIAG_SCORE);
    prefilter.push_back(&PARAM_INCLUDE_IDENTITY);
    prefilter.push_back(&PARAM_SPACED_KMER_MODE);
    prefilter.push_back(&PARAM_PRELOAD_MODE);
    prefilter.push_back(&PARAM_PCA);
    prefilter.push_back(&PARAM_PCB);
    prefilter.push_back(&PARAM_SPACED_KMER_PATTERN);
    prefilter.push_back(&PARAM_LOCAL_TMP);
    prefilter.push_back(&PARAM_THREADS);
    prefilter.push_back(&PARAM_COMPRESSED);
    prefilter.push_back(&PARAM_V);

    // ungappedprefilter
    ungappedprefilter.push_back(&PARAM_SUB_MAT);
    ungappedprefilter.push_back(&PARAM_C);
    ungappedprefilter.push_back(&PARAM_E);
    ungappedprefilter.push_back(&PARAM_COV_MODE);
    ungappedprefilter.push_back(&PARAM_NO_COMP_BIAS_CORR);
    ungappedprefilter.push_back(&PARAM_MIN_DIAG_SCORE);
    ungappedprefilter.push_back(&PARAM_MAX_SEQS);
    ungappedprefilter.push_back(&PARAM_THREADS);
    ungappedprefilter.push_back(&PARAM_COMPRESSED);
    ungappedprefilter.push_back(&PARAM_V);

    // clustering
    clust.push_back(&PARAM_CLUSTER_MODE);
    clust.push_back(&PARAM_MAXITERATIONS);
    clust.push_back(&PARAM_SIMILARITYSCORE);
    clust.push_back(&PARAM_THREADS);
    clust.push_back(&PARAM_COMPRESSED);
    clust.push_back(&PARAM_V);

    // rescorediagonal
    rescorediagonal.push_back(&PARAM_SUB_MAT);
    rescorediagonal.push_back(&PARAM_RESCORE_MODE);
    rescorediagonal.push_back(&PARAM_WRAPPED_SCORING);
    rescorediagonal.push_back(&PARAM_FILTER_HITS);
    rescorediagonal.push_back(&PARAM_E);
    rescorediagonal.push_back(&PARAM_C);
    rescorediagonal.push_back(&PARAM_ADD_BACKTRACE);
    rescorediagonal.push_back(&PARAM_COV_MODE);
    rescorediagonal.push_back(&PARAM_MIN_SEQ_ID);
    rescorediagonal.push_back(&PARAM_MIN_ALN_LEN);
    rescorediagonal.push_back(&PARAM_SEQ_ID_MODE);
    rescorediagonal.push_back(&PARAM_INCLUDE_IDENTITY);
    rescorediagonal.push_back(&PARAM_SORT_RESULTS);
    rescorediagonal.push_back(&PARAM_PRELOAD_MODE);
    rescorediagonal.push_back(&PARAM_THREADS);
    rescorediagonal.push_back(&PARAM_COMPRESSED);
    rescorediagonal.push_back(&PARAM_V);

    // alignbykmer
    alignbykmer.push_back(&PARAM_SUB_MAT);
    alignbykmer.push_back(&PARAM_K);
    alignbykmer.push_back(&PARAM_SPACED_KMER_MODE);
    alignbykmer.push_back(&PARAM_SPACED_KMER_PATTERN);
    alignbykmer.push_back(&PARAM_ALPH_SIZE);
    alignbykmer.push_back(&PARAM_FILTER_HITS);
    alignbykmer.push_back(&PARAM_C);
    alignbykmer.push_back(&PARAM_E);
    alignbykmer.push_back(&PARAM_COV_MODE);
    alignbykmer.push_back(&PARAM_MIN_SEQ_ID);
    alignbykmer.push_back(&PARAM_MIN_ALN_LEN);
    alignbykmer.push_back(&PARAM_INCLUDE_IDENTITY);
    alignbykmer.push_back(&PARAM_GAP_OPEN);
    alignbykmer.push_back(&PARAM_GAP_EXTEND);
    alignbykmer.push_back(&PARAM_THREADS);
    alignbykmer.push_back(&PARAM_COMPRESSED);
    alignbykmer.push_back(&PARAM_V);

    // convertprofiledb
    convertprofiledb.push_back(&PARAM_SUB_MAT);
    convertprofiledb.push_back(&PARAM_THREADS);
    convertprofiledb.push_back(&PARAM_COMPRESSED);
    convertprofiledb.push_back(&PARAM_V);


    // sequence2profile
    sequence2profile.push_back(&PARAM_PCA);
    sequence2profile.push_back(&PARAM_PCB);
    sequence2profile.push_back(&PARAM_NEFF);
    sequence2profile.push_back(&PARAM_TAU);
    sequence2profile.push_back(&PARAM_THREADS);
    sequence2profile.push_back(&PARAM_SUB_MAT);
    sequence2profile.push_back(&PARAM_COMPRESSED);
    sequence2profile.push_back(&PARAM_V);

    // create fasta
    createFasta.push_back(&PARAM_V);

    // result2profile
    result2profile.push_back(&PARAM_SUB_MAT);
    result2profile.push_back(&PARAM_E);
    result2profile.push_back(&PARAM_MASK_PROFILE);
    result2profile.push_back(&PARAM_E_PROFILE);
    result2profile.push_back(&PARAM_NO_COMP_BIAS_CORR);
    result2profile.push_back(&PARAM_WG);
    result2profile.push_back(&PARAM_ALLOW_DELETION);
    result2profile.push_back(&PARAM_FILTER_MSA);
    result2profile.push_back(&PARAM_FILTER_MAX_SEQ_ID);
    result2profile.push_back(&PARAM_FILTER_QID);
    result2profile.push_back(&PARAM_FILTER_QSC);
    result2profile.push_back(&PARAM_FILTER_COV);
    result2profile.push_back(&PARAM_FILTER_NDIFF);
    result2profile.push_back(&PARAM_PC_MODE);
    result2profile.push_back(&PARAM_PCA);
    result2profile.push_back(&PARAM_PCB);
    result2profile.push_back(&PARAM_PRELOAD_MODE);
    result2profile.push_back(&PARAM_GAP_OPEN);
    result2profile.push_back(&PARAM_GAP_EXTEND);
    result2profile.push_back(&PARAM_GAP_PSEUDOCOUNT);
    result2profile.push_back(&PARAM_THREADS);
    result2profile.push_back(&PARAM_COMPRESSED);
    result2profile.push_back(&PARAM_V);

    // createtsv
    createtsv.push_back(&PARAM_FIRST_SEQ_REP_SEQ);
    createtsv.push_back(&PARAM_TARGET_COLUMN);
    createtsv.push_back(&PARAM_FULL_HEADER);
    createtsv.push_back(&PARAM_IDX_SEQ_SRC);
    createtsv.push_back(&PARAM_DB_OUTPUT);
    createtsv.push_back(&PARAM_THREADS);
    createtsv.push_back(&PARAM_COMPRESSED);
    createtsv.push_back(&PARAM_V);

    //result2stats
    result2stats.push_back(&PARAM_STAT);
    result2stats.push_back(&PARAM_TSV);
    result2stats.push_back(&PARAM_COMPRESSED);
    result2stats.push_back(&PARAM_THREADS);
    result2stats.push_back(&PARAM_V);

    // format alignment
    convertalignments.push_back(&PARAM_SUB_MAT);
    convertalignments.push_back(&PARAM_FORMAT_MODE);
    convertalignments.push_back(&PARAM_FORMAT_OUTPUT);
    convertalignments.push_back(&PARAM_TRANSLATION_TABLE);
    convertalignments.push_back(&PARAM_GAP_OPEN);
    convertalignments.push_back(&PARAM_GAP_EXTEND);
    convertalignments.push_back(&PARAM_DB_OUTPUT);
    convertalignments.push_back(&PARAM_PRELOAD_MODE);
    convertalignments.push_back(&PARAM_SEARCH_TYPE);
    convertalignments.push_back(&PARAM_THREADS);
    convertalignments.push_back(&PARAM_COMPRESSED);
    convertalignments.push_back(&PARAM_V);

    // result2msa
    result2msa.push_back(&PARAM_SUB_MAT);
    result2msa.push_back(&PARAM_GAP_OPEN);
    result2msa.push_back(&PARAM_GAP_EXTEND);
    result2msa.push_back(&PARAM_ALLOW_DELETION);
    result2msa.push_back(&PARAM_NO_COMP_BIAS_CORR);
    result2msa.push_back(&PARAM_MSA_FORMAT_MODE);
    result2msa.push_back(&PARAM_SUMMARY_PREFIX);
    result2msa.push_back(&PARAM_SKIP_QUERY);
    result2msa.push_back(&PARAM_FILTER_MSA);
    result2msa.push_back(&PARAM_FILTER_MAX_SEQ_ID);
    result2msa.push_back(&PARAM_FILTER_QID);
    result2msa.push_back(&PARAM_FILTER_QSC);
    result2msa.push_back(&PARAM_FILTER_COV);
    result2msa.push_back(&PARAM_FILTER_NDIFF);
    result2msa.push_back(&PARAM_THREADS);
    result2msa.push_back(&PARAM_COMPRESSED);
    result2msa.push_back(&PARAM_V);

    // result2dnamsa
    result2dnamsa.push_back(&PARAM_SKIP_QUERY);
    result2dnamsa.push_back(&PARAM_THREADS);
    result2dnamsa.push_back(&PARAM_COMPRESSED);
    //result2msa.push_back(&PARAM_FIRST_SEQ_REP_SEQ);
    result2dnamsa.push_back(&PARAM_V);

    // filterresult
    filterresult.push_back(&PARAM_SUB_MAT);
    filterresult.push_back(&PARAM_GAP_OPEN);
    filterresult.push_back(&PARAM_GAP_EXTEND);
    filterresult.push_back(&PARAM_NO_COMP_BIAS_CORR);
    filterresult.push_back(&PARAM_ALLOW_DELETION);
    filterresult.push_back(&PARAM_FILTER_MAX_SEQ_ID);
    filterresult.push_back(&PARAM_FILTER_QID);
    filterresult.push_back(&PARAM_FILTER_QSC);
    filterresult.push_back(&PARAM_FILTER_COV);
    filterresult.push_back(&PARAM_FILTER_NDIFF);
    filterresult.push_back(&PARAM_THREADS);
    filterresult.push_back(&PARAM_COMPRESSED);
    filterresult.push_back(&PARAM_V);

    // convertmsa
    convertmsa.push_back(&PARAM_IDENTIFIER_FIELD);
    convertmsa.push_back(&PARAM_COMPRESSED);
    convertmsa.push_back(&PARAM_V);

    // msa2profile
    msa2profile.push_back(&PARAM_MSA_TYPE);
    msa2profile.push_back(&PARAM_SUB_MAT);
    msa2profile.push_back(&PARAM_MATCH_MODE);
    msa2profile.push_back(&PARAM_MATCH_RATIO);
    msa2profile.push_back(&PARAM_PC_MODE);
    msa2profile.push_back(&PARAM_PCA);
    msa2profile.push_back(&PARAM_PCB);
    msa2profile.push_back(&PARAM_NO_COMP_BIAS_CORR);
    msa2profile.push_back(&PARAM_WG);
    msa2profile.push_back(&PARAM_FILTER_MSA);
    msa2profile.push_back(&PARAM_FILTER_COV);
    msa2profile.push_back(&PARAM_FILTER_QID);
    msa2profile.push_back(&PARAM_FILTER_QSC);
    msa2profile.push_back(&PARAM_FILTER_MAX_SEQ_ID);
    msa2profile.push_back(&PARAM_FILTER_NDIFF);
    msa2profile.push_back(&PARAM_GAP_OPEN);
    msa2profile.push_back(&PARAM_GAP_EXTEND);
    msa2profile.push_back(&PARAM_SKIP_QUERY);
    msa2profile.push_back(&PARAM_GAP_PSEUDOCOUNT);
    msa2profile.push_back(&PARAM_THREADS);
    msa2profile.push_back(&PARAM_COMPRESSED);
    msa2profile.push_back(&PARAM_V);

    // profile2pssm
    profile2pssm.push_back(&PARAM_SUB_MAT);
    profile2pssm.push_back(&PARAM_MAX_SEQ_LEN);
    profile2pssm.push_back(&PARAM_NO_COMP_BIAS_CORR);
    profile2pssm.push_back(&PARAM_DB_OUTPUT);
    profile2pssm.push_back(&PARAM_THREADS);
    profile2pssm.push_back(&PARAM_COMPRESSED);
    profile2pssm.push_back(&PARAM_V);

    // profile2seq (profile2consensus + profile2repseq)
    profile2seq.push_back(&PARAM_SUB_MAT);
    profile2seq.push_back(&PARAM_MAX_SEQ_LEN);
    profile2seq.push_back(&PARAM_THREADS);
    profile2seq.push_back(&PARAM_COMPRESSED);
    profile2seq.push_back(&PARAM_V);


    // extract orf
    extractorfs.push_back(&PARAM_ORF_MIN_LENGTH);
    extractorfs.push_back(&PARAM_ORF_MAX_LENGTH);
    extractorfs.push_back(&PARAM_ORF_MAX_GAP);
    extractorfs.push_back(&PARAM_CONTIG_START_MODE);
    extractorfs.push_back(&PARAM_CONTIG_END_MODE);
    extractorfs.push_back(&PARAM_ORF_START_MODE);
    extractorfs.push_back(&PARAM_ORF_FORWARD_FRAMES);
    extractorfs.push_back(&PARAM_ORF_REVERSE_FRAMES);
    extractorfs.push_back(&PARAM_TRANSLATION_TABLE);
    extractorfs.push_back(&PARAM_TRANSLATE);
    extractorfs.push_back(&PARAM_USE_ALL_TABLE_STARTS);
    extractorfs.push_back(&PARAM_ID_OFFSET);
    extractorfs.push_back(&PARAM_CREATE_LOOKUP);
    extractorfs.push_back(&PARAM_THREADS);
    extractorfs.push_back(&PARAM_COMPRESSED);
    extractorfs.push_back(&PARAM_V);

    // extract frames
    extractframes.push_back(&PARAM_ORF_FORWARD_FRAMES);
    extractframes.push_back(&PARAM_ORF_REVERSE_FRAMES);
    extractframes.push_back(&PARAM_CREATE_LOOKUP);
    extractframes.push_back(&PARAM_THREADS);
    extractframes.push_back(&PARAM_COMPRESSED);
    extractframes.push_back(&PARAM_V);

    // orf to contig
    orftocontig.push_back(&PARAM_THREADS);
    orftocontig.push_back(&PARAM_COMPRESSED);
    orftocontig.push_back(&PARAM_V);

    // orf to contig
    reverseseq.push_back(&PARAM_THREADS);
    reverseseq.push_back(&PARAM_COMPRESSED);
    reverseseq.push_back(&PARAM_V);

    // splitsequence
    splitsequence.push_back(&PARAM_MAX_SEQ_LEN);
    splitsequence.push_back(&PARAM_SEQUENCE_OVERLAP);
    splitsequence.push_back(&PARAM_SEQUENCE_SPLIT_MODE);
    splitsequence.push_back(&PARAM_HEADER_SPLIT_MODE);
    splitsequence.push_back(&PARAM_CREATE_LOOKUP);
    splitsequence.push_back(&PARAM_THREADS);
    splitsequence.push_back(&PARAM_COMPRESSED);
    splitsequence.push_back(&PARAM_V);

    // splitdb
    splitdb.push_back(&PARAM_SPLIT);
    splitdb.push_back(&PARAM_SPLIT_AMINOACID);
    splitdb.push_back(&PARAM_COMPRESSED);
    splitdb.push_back(&PARAM_V);

    // create index
    indexdb.push_back(&PARAM_SEED_SUB_MAT);
    indexdb.push_back(&PARAM_K);
    indexdb.push_back(&PARAM_ALPH_SIZE);
    indexdb.push_back(&PARAM_NO_COMP_BIAS_CORR);
    indexdb.push_back(&PARAM_MAX_SEQ_LEN);
    indexdb.push_back(&PARAM_MAX_SEQS);
    indexdb.push_back(&PARAM_MASK_RESIDUES);
    indexdb.push_back(&PARAM_MASK_LOWER_CASE);
    indexdb.push_back(&PARAM_SPACED_KMER_MODE);
    indexdb.push_back(&PARAM_SPACED_KMER_PATTERN);
    indexdb.push_back(&PARAM_S);
    indexdb.push_back(&PARAM_K_SCORE);
    indexdb.push_back(&PARAM_CHECK_COMPATIBLE);
    indexdb.push_back(&PARAM_SEARCH_TYPE);
    indexdb.push_back(&PARAM_SPLIT);
    indexdb.push_back(&PARAM_SPLIT_MEMORY_LIMIT);
    indexdb.push_back(&PARAM_V);
    indexdb.push_back(&PARAM_THREADS);

    // create kmer index
    kmerindexdb.push_back(&PARAM_SEED_SUB_MAT);
    kmerindexdb.push_back(&PARAM_K);
    kmerindexdb.push_back(&PARAM_HASH_SHIFT);
    kmerindexdb.push_back(&PARAM_KMER_PER_SEQ);
    kmerindexdb.push_back(&PARAM_KMER_PER_SEQ_SCALE);
    kmerindexdb.push_back(&PARAM_MIN_SEQ_ID);
    kmerindexdb.push_back(&PARAM_ADJUST_KMER_LEN);
    kmerindexdb.push_back(&PARAM_SPLIT_MEMORY_LIMIT);
    kmerindexdb.push_back(&PARAM_IGNORE_MULTI_KMER);
    kmerindexdb.push_back(&PARAM_ALPH_SIZE);
    kmerindexdb.push_back(&PARAM_MAX_SEQ_LEN);
    kmerindexdb.push_back(&PARAM_MASK_RESIDUES);
    kmerindexdb.push_back(&PARAM_MASK_LOWER_CASE);
    kmerindexdb.push_back(&PARAM_CHECK_COMPATIBLE);
    kmerindexdb.push_back(&PARAM_SEARCH_TYPE);
    kmerindexdb.push_back(&PARAM_SPACED_KMER_MODE);
    kmerindexdb.push_back(&PARAM_SPACED_KMER_PATTERN);
    kmerindexdb.push_back(&PARAM_V);
    kmerindexdb.push_back(&PARAM_THREADS);

    // create db
    createdb.push_back(&PARAM_DB_TYPE);
    createdb.push_back(&PARAM_SHUFFLE);
    createdb.push_back(&PARAM_CREATEDB_MODE);
    createdb.push_back(&PARAM_WRITE_LOOKUP);
    createdb.push_back(&PARAM_ID_OFFSET);
    createdb.push_back(&PARAM_COMPRESSED);
    createdb.push_back(&PARAM_V);

    // convert2fasta
    convert2fasta.push_back(&PARAM_USE_HEADER_FILE);
    convert2fasta.push_back(&PARAM_V);

    // result2flat
    result2flat.push_back(&PARAM_USE_HEADER);
    result2flat.push_back(&PARAM_V);

    // result2repseq
    result2repseq.push_back(&PARAM_PRELOAD_MODE);
    result2repseq.push_back(&PARAM_COMPRESSED);
    result2repseq.push_back(&PARAM_THREADS);
    result2repseq.push_back(&PARAM_V);

    // gff2db
    gff2db.push_back(&PARAM_GFF_TYPE);
    gff2db.push_back(&PARAM_ID_OFFSET);
    gff2db.push_back(&PARAM_V);


    // translate nucleotide
    translatenucs.push_back(&PARAM_TRANSLATION_TABLE);
    translatenucs.push_back(&PARAM_ADD_ORF_STOP);
    translatenucs.push_back(&PARAM_V);
    translatenucs.push_back(&PARAM_COMPRESSED);
    translatenucs.push_back(&PARAM_THREADS);

    // createseqfiledb
    createseqfiledb.push_back(&PARAM_MIN_SEQUENCES);
    createseqfiledb.push_back(&PARAM_MAX_SEQUENCES);
    createseqfiledb.push_back(&PARAM_HH_FORMAT);
    createseqfiledb.push_back(&PARAM_PRELOAD_MODE);
    createseqfiledb.push_back(&PARAM_THREADS);
    createseqfiledb.push_back(&PARAM_COMPRESSED);
    createseqfiledb.push_back(&PARAM_V);

    // filterDb
    filterDb.push_back(&PARAM_FILTER_EXPRESSION);
    filterDb.push_back(&PARAM_FILTER_COL);
    filterDb.push_back(&PARAM_COLUMN_TO_TAKE);
    filterDb.push_back(&PARAM_FILTER_REGEX);
    filterDb.push_back(&PARAM_FILTER_POS);
    filterDb.push_back(&PARAM_FILTER_FILE);
    filterDb.push_back(&PARAM_BEATS_FIRST);
    filterDb.push_back(&PARAM_MAPPING_FILE);
    filterDb.push_back(&PARAM_TRIM_TO_ONE_COL);
    filterDb.push_back(&PARAM_EXTRACT_LINES);
    filterDb.push_back(&PARAM_COMP_OPERATOR);
    filterDb.push_back(&PARAM_COMP_VALUE);
    filterDb.push_back(&PARAM_SORT_ENTRIES);
    filterDb.push_back(&PARAM_INCLUDE_IDENTITY);
    filterDb.push_back(&PARAM_JOIN_DB);
    filterDb.push_back(&PARAM_THREADS);
    filterDb.push_back(&PARAM_COMPRESSED);
    filterDb.push_back(&PARAM_V);

    // besthitperset
    besthitbyset.push_back(&PARAM_SIMPLE_BEST_HIT);
    besthitbyset.push_back(&PARAM_THREADS);
    besthitbyset.push_back(&PARAM_COMPRESSED);
    besthitbyset.push_back(&PARAM_V);


    // combinepvalperset
    combinepvalbyset.push_back(&PARAM_ALPHA);
    combinepvalbyset.push_back(&PARAM_AGGREGATION_MODE);
//    combinepvalperset.push_back(&PARAM_SHORT_OUTPUT);
    combinepvalbyset.push_back(&PARAM_THREADS);
    combinepvalbyset.push_back(&PARAM_COMPRESSED);
    combinepvalbyset.push_back(&PARAM_V);


    // offsetalignment
    offsetalignment.push_back(&PARAM_CHAIN_ALIGNMENT);
    offsetalignment.push_back(&PARAM_MERGE_QUERY);
    offsetalignment.push_back(&PARAM_SEARCH_TYPE);
    offsetalignment.push_back(&PARAM_THREADS);
    offsetalignment.push_back(&PARAM_COMPRESSED);
    offsetalignment.push_back(&PARAM_PRELOAD_MODE);
    offsetalignment.push_back(&PARAM_V);

    // proteinaln2nucl
    proteinaln2nucl.push_back(&PARAM_SUB_MAT);
    proteinaln2nucl.push_back(&PARAM_GAP_OPEN);
    proteinaln2nucl.push_back(&PARAM_GAP_EXTEND);
    proteinaln2nucl.push_back(&PARAM_THREADS);
    proteinaln2nucl.push_back(&PARAM_COMPRESSED);
    proteinaln2nucl.push_back(&PARAM_V);

    // tsv2db
    tsv2db.push_back(&PARAM_INCLUDE_IDENTITY);
    tsv2db.push_back(&PARAM_OUTPUT_DBTYPE);
    tsv2db.push_back(&PARAM_COMPRESSED);
    tsv2db.push_back(&PARAM_V);

    // swap results
    swapresult.push_back(&PARAM_SUB_MAT);
    swapresult.push_back(&PARAM_E);
    swapresult.push_back(&PARAM_SPLIT_MEMORY_LIMIT);
    swapresult.push_back(&PARAM_GAP_OPEN);
    swapresult.push_back(&PARAM_GAP_EXTEND);
    swapresult.push_back(&PARAM_THREADS);
    swapresult.push_back(&PARAM_COMPRESSED);
    swapresult.push_back(&PARAM_PRELOAD_MODE);
    swapresult.push_back(&PARAM_V);

    // swap results
    swapdb.push_back(&PARAM_SPLIT_MEMORY_LIMIT);
    swapdb.push_back(&PARAM_THREADS);
    swapdb.push_back(&PARAM_COMPRESSED);
    swapdb.push_back(&PARAM_V);

    // subtractdbs
    subtractdbs.push_back(&PARAM_THREADS);
    subtractdbs.push_back(&PARAM_E_PROFILE);
    subtractdbs.push_back(&PARAM_E);
    subtractdbs.push_back(&PARAM_COMPRESSED);
    subtractdbs.push_back(&PARAM_V);

    // clusthash
    clusthash.push_back(&PARAM_SUB_MAT);
    clusthash.push_back(&PARAM_ALPH_SIZE);
    clusthash.push_back(&PARAM_MIN_SEQ_ID);
    clusthash.push_back(&PARAM_MAX_SEQ_LEN);
    clusthash.push_back(&PARAM_PRELOAD_MODE);
    clusthash.push_back(&PARAM_THREADS);
    clusthash.push_back(&PARAM_COMPRESSED);
    clusthash.push_back(&PARAM_V);

    // kmermatcher
    kmermatcher.push_back(&PARAM_SUB_MAT);
    kmermatcher.push_back(&PARAM_ALPH_SIZE);
    kmermatcher.push_back(&PARAM_MIN_SEQ_ID);
    kmermatcher.push_back(&PARAM_KMER_PER_SEQ);
    kmermatcher.push_back(&PARAM_SPACED_KMER_MODE);
    kmermatcher.push_back(&PARAM_SPACED_KMER_PATTERN);
    kmermatcher.push_back(&PARAM_KMER_PER_SEQ_SCALE);
    kmermatcher.push_back(&PARAM_ADJUST_KMER_LEN);
    kmermatcher.push_back(&PARAM_MASK_RESIDUES);
    kmermatcher.push_back(&PARAM_MASK_LOWER_CASE);
    kmermatcher.push_back(&PARAM_COV_MODE);
    kmermatcher.push_back(&PARAM_K);
    kmermatcher.push_back(&PARAM_C);
    kmermatcher.push_back(&PARAM_MAX_SEQ_LEN);
    kmermatcher.push_back(&PARAM_HASH_SHIFT);
    kmermatcher.push_back(&PARAM_SPLIT_MEMORY_LIMIT);
    kmermatcher.push_back(&PARAM_INCLUDE_ONLY_EXTENDABLE);
    kmermatcher.push_back(&PARAM_IGNORE_MULTI_KMER);
    kmermatcher.push_back(&PARAM_THREADS);
    kmermatcher.push_back(&PARAM_COMPRESSED);
    kmermatcher.push_back(&PARAM_V);

    // kmermatcher
    kmersearch.push_back(&PARAM_SEED_SUB_MAT);
    kmersearch.push_back(&PARAM_KMER_PER_SEQ);
    kmersearch.push_back(&PARAM_KMER_PER_SEQ_SCALE);
    kmersearch.push_back(&PARAM_MASK_RESIDUES);
    kmersearch.push_back(&PARAM_MASK_LOWER_CASE);
    kmersearch.push_back(&PARAM_COV_MODE);
    kmersearch.push_back(&PARAM_C);
    kmersearch.push_back(&PARAM_MAX_SEQ_LEN);
    kmersearch.push_back(&PARAM_PICK_N_SIMILAR);
    kmersearch.push_back(&PARAM_RESULT_DIRECTION);
    kmersearch.push_back(&PARAM_SPLIT_MEMORY_LIMIT);
    kmersearch.push_back(&PARAM_THREADS);
    kmersearch.push_back(&PARAM_COMPRESSED);
    kmersearch.push_back(&PARAM_V);

    // countkmer
    countkmer.push_back(&PARAM_K);
    countkmer.push_back(&PARAM_SPACED_KMER_MODE);
    countkmer.push_back(&PARAM_SPACED_KMER_PATTERN);
    countkmer.push_back(&PARAM_THREADS);


    // mergedbs
    mergedbs.push_back(&PARAM_MERGE_PREFIXES);
    mergedbs.push_back(&PARAM_MERGE_STOP_EMPTY);
    mergedbs.push_back(&PARAM_COMPRESSED);
    mergedbs.push_back(&PARAM_V);

    // summarize
    summarizeheaders.push_back(&PARAM_SUMMARY_PREFIX);
    summarizeheaders.push_back(&PARAM_HEADER_TYPE);
    summarizeheaders.push_back(&PARAM_THREADS);
    summarizeheaders.push_back(&PARAM_COMPRESSED);
    summarizeheaders.push_back(&PARAM_V);

    // diff
    diff.push_back(&PARAM_USESEQID);
    diff.push_back(&PARAM_THREADS);
    diff.push_back(&PARAM_COMPRESSED);
    diff.push_back(&PARAM_V);

    // prefixid
    prefixid.push_back(&PARAM_PREFIX);
    prefixid.push_back(&PARAM_MAPPING_FILE);
    prefixid.push_back(&PARAM_TSV);
    prefixid.push_back(&PARAM_THREADS);
    prefixid.push_back(&PARAM_COMPRESSED);
    prefixid.push_back(&PARAM_V);

    // summarizeresult
    summarizeresult.push_back(&PARAM_ADD_BACKTRACE);
    summarizeresult.push_back(&PARAM_OVERLAP);
    summarizeresult.push_back(&PARAM_C);
    summarizeresult.push_back(&PARAM_THREADS);
    summarizeresult.push_back(&PARAM_COMPRESSED);
    summarizeresult.push_back(&PARAM_V);

    // summarizetabs
    summarizetabs.push_back(&PARAM_OVERLAP);
    summarizetabs.push_back(&PARAM_E);
    summarizetabs.push_back(&PARAM_C);
    summarizetabs.push_back(&PARAM_THREADS);
    summarizetabs.push_back(&PARAM_COMPRESSED);
    summarizetabs.push_back(&PARAM_V);

    // annoate
    extractdomains.push_back(&PARAM_SUB_MAT);
    extractdomains.push_back(&PARAM_MSA_TYPE);
    extractdomains.push_back(&PARAM_E);
    extractdomains.push_back(&PARAM_C);
    extractdomains.push_back(&PARAM_THREADS);
    extractdomains.push_back(&PARAM_COMPRESSED);
    extractdomains.push_back(&PARAM_V);

    // concatdbs
    concatdbs.push_back(&PARAM_COMPRESSED);
    concatdbs.push_back(&PARAM_PRESERVEKEYS);
    concatdbs.push_back(&PARAM_TAKE_LARGER_ENTRY);
    concatdbs.push_back(&PARAM_THREADS);
    concatdbs.push_back(&PARAM_V);

    // extractalignedregion
    extractalignedregion.push_back(&PARAM_COMPRESSED);
    extractalignedregion.push_back(&PARAM_EXTRACT_MODE);
    extractalignedregion.push_back(&PARAM_PRELOAD_MODE);
    extractalignedregion.push_back(&PARAM_THREADS);
    extractalignedregion.push_back(&PARAM_V);

    // convertkb
    convertkb.push_back(&PARAM_COMPRESSED);
    convertkb.push_back(&PARAM_MAPPING_FILE);
    convertkb.push_back(&PARAM_KB_COLUMNS);
    convertkb.push_back(&PARAM_V);

    // filtertaxdb
    filtertaxdb.push_back(&PARAM_COMPRESSED);
    filtertaxdb.push_back(&PARAM_TAXON_LIST);
    filtertaxdb.push_back(&PARAM_THREADS);
    filtertaxdb.push_back(&PARAM_V);

    // filtertaxseqdb
    filtertaxseqdb.push_back(&PARAM_COMPRESSED);
    filtertaxseqdb.push_back(&PARAM_TAXON_LIST);
    filtertaxseqdb.push_back(&PARAM_SUBDB_MODE);
    filtertaxseqdb.push_back(&PARAM_THREADS);
    filtertaxseqdb.push_back(&PARAM_V);

    // aggregatetaxweights
    aggregatetaxweights.push_back(&PARAM_MAJORITY);
    aggregatetaxweights.push_back(&PARAM_VOTE_MODE);
    aggregatetaxweights.push_back(&PARAM_LCA_RANKS);
    aggregatetaxweights.push_back(&PARAM_TAXON_ADD_LINEAGE);
    aggregatetaxweights.push_back(&PARAM_COMPRESSED);
    aggregatetaxweights.push_back(&PARAM_THREADS);
    aggregatetaxweights.push_back(&PARAM_V);

    // aggregatetax
    aggregatetax.push_back(&PARAM_LCA_RANKS);
    aggregatetax.push_back(&PARAM_TAXON_ADD_LINEAGE);
    aggregatetax.push_back(&PARAM_COMPRESSED);
    aggregatetax.push_back(&PARAM_THREADS);
    aggregatetax.push_back(&PARAM_V);

    // TODO should we add this in the future?
    //aggregatetax.push_back(&PARAM_BLACKLIST);

    // lca
    lca.push_back(&PARAM_LCA_RANKS);
    lca.push_back(&PARAM_BLACKLIST);
    lca.push_back(&PARAM_TAXON_ADD_LINEAGE);
    lca.push_back(&PARAM_COMPRESSED);
    lca.push_back(&PARAM_THREADS);
    lca.push_back(&PARAM_V);

    // majoritylca
    majoritylca.push_back(&PARAM_MAJORITY);
    majoritylca.push_back(&PARAM_VOTE_MODE);
    majoritylca.push_back(&PARAM_LCA_RANKS);
    majoritylca.push_back(&PARAM_BLACKLIST);
    majoritylca.push_back(&PARAM_TAXON_ADD_LINEAGE);
    majoritylca.push_back(&PARAM_COMPRESSED);
    majoritylca.push_back(&PARAM_THREADS);
    majoritylca.push_back(&PARAM_V);

    // createsubdb
    createsubdb.push_back(&PARAM_SUBDB_MODE);
    createsubdb.push_back(&PARAM_ID_MODE);
    createsubdb.push_back(&PARAM_V);

    // renamedbkeys
    renamedbkeys.push_back(&PARAM_SUBDB_MODE);
    renamedbkeys.push_back(&PARAM_THREADS);
    renamedbkeys.push_back(&PARAM_V);

    // createtaxdb
    createtaxdb.push_back(&PARAM_NCBI_TAX_DUMP);
    createtaxdb.push_back(&PARAM_TAX_MAPPING_FILE);
    createtaxdb.push_back(&PARAM_TAX_MAPPING_MODE);
    createtaxdb.push_back(&PARAM_TAX_DB_MODE);
    createtaxdb.push_back(&PARAM_THREADS);
    createtaxdb.push_back(&PARAM_V);

    // addtaxonomy
    addtaxonomy.push_back(&PARAM_TAXON_ADD_LINEAGE);
    addtaxonomy.push_back(&PARAM_LCA_RANKS);
    addtaxonomy.push_back(&PARAM_PICK_ID_FROM);
    addtaxonomy.push_back(&PARAM_COMPRESSED);
    addtaxonomy.push_back(&PARAM_THREADS);
    addtaxonomy.push_back(&PARAM_V);

    // taxonomyreport
    taxonomyreport.push_back(&PARAM_REPORT_MODE);
    taxonomyreport.push_back(&PARAM_THREADS);
    taxonomyreport.push_back(&PARAM_V);

    // view
    view.push_back(&PARAM_ID_LIST);
    view.push_back(&PARAM_ID_MODE);
    view.push_back(&PARAM_IDX_ENTRY_TYPE);
    view.push_back(&PARAM_V);

    // exapandaln
    expandaln.push_back(&PARAM_EXPANSION_MODE);
    expandaln.push_back(&PARAM_SUB_MAT);
    expandaln.push_back(&PARAM_GAP_OPEN);
    expandaln.push_back(&PARAM_GAP_EXTEND);
    expandaln.push_back(&PARAM_MAX_SEQ_LEN);
    expandaln.push_back(&PARAM_SCORE_BIAS);
    expandaln.push_back(&PARAM_NO_COMP_BIAS_CORR);
    expandaln.push_back(&PARAM_E);
    expandaln.push_back(&PARAM_MIN_SEQ_ID);
//    expandaln.push_back(&PARAM_MIN_SEQ_ID);
//    expandaln.push_back(&PARAM_SEQ_ID_MODE);
    expandaln.push_back(&PARAM_C);
    expandaln.push_back(&PARAM_COV_MODE);
    expandaln.push_back(&PARAM_PC_MODE);
    expandaln.push_back(&PARAM_PCA);
    expandaln.push_back(&PARAM_PCB);
    expandaln.push_back(&PARAM_PRELOAD_MODE);
    expandaln.push_back(&PARAM_COMPRESSED);
    expandaln.push_back(&PARAM_THREADS);
    expandaln.push_back(&PARAM_V);

    // expand2profile
    expand2profile.push_back(&PARAM_EXPANSION_MODE);
    expand2profile.push_back(&PARAM_SUB_MAT);
    expand2profile.push_back(&PARAM_GAP_OPEN);
    expand2profile.push_back(&PARAM_GAP_EXTEND);
    expand2profile.push_back(&PARAM_GAP_PSEUDOCOUNT);
    expand2profile.push_back(&PARAM_MAX_SEQ_LEN);
    expand2profile.push_back(&PARAM_SCORE_BIAS);
    expand2profile.push_back(&PARAM_NO_COMP_BIAS_CORR);
    expand2profile.push_back(&PARAM_E_PROFILE);
//    expand2profile.push_back(&PARAM_E);
//    expand2profile.push_back(&PARAM_MIN_SEQ_ID);
//    expand2profile.push_back(&PARAM_SEQ_ID_MODE);
    expand2profile.push_back(&PARAM_C);
    expand2profile.push_back(&PARAM_COV_MODE);
    expand2profile.push_back(&PARAM_MASK_PROFILE);
    expand2profile.push_back(&PARAM_WG);
    expand2profile.push_back(&PARAM_ALLOW_DELETION);
    expand2profile.push_back(&PARAM_FILTER_MSA);
    expand2profile.push_back(&PARAM_FILTER_MAX_SEQ_ID);
    expand2profile.push_back(&PARAM_FILTER_QID);
    expand2profile.push_back(&PARAM_FILTER_QSC);
    expand2profile.push_back(&PARAM_FILTER_COV);
    expand2profile.push_back(&PARAM_FILTER_NDIFF);
    expand2profile.push_back(&PARAM_PC_MODE);
    expand2profile.push_back(&PARAM_PCA);
    expand2profile.push_back(&PARAM_PCB);
    expand2profile.push_back(&PARAM_PRELOAD_MODE);
    expand2profile.push_back(&PARAM_COMPRESSED);
    expand2profile.push_back(&PARAM_THREADS);
    expand2profile.push_back(&PARAM_V);

    sortresult.push_back(&PARAM_COMPRESSED);
    sortresult.push_back(&PARAM_THREADS);
    sortresult.push_back(&PARAM_V);

    // WORKFLOWS
    searchworkflow = combineList(align, prefilter);
    searchworkflow = combineList(searchworkflow, rescorediagonal);
    searchworkflow = combineList(searchworkflow, result2profile);
    searchworkflow = combineList(searchworkflow, extractorfs);
    searchworkflow = combineList(searchworkflow, translatenucs);
    searchworkflow = combineList(searchworkflow, splitsequence);
    searchworkflow = combineList(searchworkflow, offsetalignment);
    // needed for slice search, however all its parameters are already present in searchworkflow
    // searchworkflow = combineList(searchworkflow, sortresult);
    searchworkflow.push_back(&PARAM_NUM_ITERATIONS);
    searchworkflow.push_back(&PARAM_START_SENS);
    searchworkflow.push_back(&PARAM_SENS_STEPS);
    searchworkflow.push_back(&PARAM_EXHAUSTIVE_SEARCH);
    searchworkflow.push_back(&PARAM_EXHAUSTIVE_SEARCH_FILTER);
    searchworkflow.push_back(&PARAM_STRAND);
    searchworkflow.push_back(&PARAM_LCA_SEARCH);
    searchworkflow.push_back(&PARAM_DISK_SPACE_LIMIT);
    searchworkflow.push_back(&PARAM_RUNNER);
    searchworkflow.push_back(&PARAM_REUSELATEST);
    searchworkflow.push_back(&PARAM_REMOVE_TMP_FILES);

    linsearchworkflow = combineList(align, kmersearch);
    linsearchworkflow = combineList(linsearchworkflow, swapresult);
    linsearchworkflow = combineList(linsearchworkflow, extractorfs);
    linsearchworkflow = combineList(linsearchworkflow, translatenucs);
    linsearchworkflow = combineList(linsearchworkflow, offsetalignment);
    linsearchworkflow.push_back(&PARAM_RUNNER);
    linsearchworkflow.push_back(&PARAM_REUSELATEST);
    linsearchworkflow.push_back(&PARAM_REMOVE_TMP_FILES);

    // easyslinsearch
    easylinsearchworkflow = combineList(createlinindex, linsearchworkflow);
    easylinsearchworkflow = combineList(easylinsearchworkflow, convertalignments);

    // easysearch
    easysearchworkflow = combineList(searchworkflow, convertalignments);
    easysearchworkflow = combineList(easysearchworkflow, summarizeresult);
    easysearchworkflow = combineList(easysearchworkflow, createdb);
    easysearchworkflow.push_back(&PARAM_GREEDY_BEST_HITS);

    // createindex workflow
    createindex = combineList(indexdb, extractorfs);
    createindex = combineList(createindex, translatenucs);
    createindex = combineList(createindex, splitsequence);
    createindex.push_back(&PARAM_STRAND);
    createindex.push_back(&PARAM_REMOVE_TMP_FILES);

    // createindex workflow
    createlinindex = combineList(kmerindexdb, extractorfs);
    createlinindex = combineList(createlinindex, translatenucs);
    createlinindex.push_back(&PARAM_REMOVE_TMP_FILES);

    // linclust workflow
    linclustworkflow = combineList(clust, align);
    linclustworkflow = combineList(linclustworkflow, kmermatcher);
    linclustworkflow = combineList(linclustworkflow, rescorediagonal);
    linclustworkflow.push_back(&PARAM_REMOVE_TMP_FILES);
    linclustworkflow.push_back(&PARAM_REUSELATEST);
    linclustworkflow.push_back(&PARAM_RUNNER);

    // easylinclustworkflow
    easylinclustworkflow = combineList(linclustworkflow, createdb);

    // clustering workflow
    clusterworkflow = combineList(prefilter, align);
    clusterworkflow = combineList(clusterworkflow, rescorediagonal);
    clusterworkflow = combineList(clusterworkflow, clust);
    clusterworkflow.push_back(&PARAM_CASCADED);
    clusterworkflow.push_back(&PARAM_CLUSTER_STEPS);
    clusterworkflow.push_back(&PARAM_CLUSTER_REASSIGN);
    clusterworkflow.push_back(&PARAM_REMOVE_TMP_FILES);
    clusterworkflow.push_back(&PARAM_REUSELATEST);
    clusterworkflow.push_back(&PARAM_RUNNER);
    clusterworkflow = combineList(clusterworkflow, linclustworkflow);

    // easyclusterworkflow
    easyclusterworkflow = combineList(clusterworkflow, createdb);

    // taxonomy
    taxonomy.push_back(&PARAM_ORF_FILTER);
    taxonomy.push_back(&PARAM_ORF_FILTER_E);
    taxonomy.push_back(&PARAM_ORF_FILTER_S);
    taxonomy.push_back(&PARAM_LCA_MODE);
    taxonomy.push_back(&PARAM_TAX_OUTPUT_MODE);
    taxonomy = combineList(taxonomy, aggregatetaxweights);
    taxonomy = combineList(taxonomy, lca);
    taxonomy = combineList(taxonomy, searchworkflow);
    taxonomy = removeParameter(taxonomy, PARAM_NUM_ITERATIONS);
    taxonomy = removeParameter(taxonomy, PARAM_START_SENS);
    taxonomy = removeParameter(taxonomy, PARAM_SENS_STEPS);

    // easy taxonomy
    easytaxonomy = combineList(taxonomy, addtaxonomy);
    easytaxonomy = combineList(easytaxonomy, taxonomyreport);
    easytaxonomy = combineList(easytaxonomy, convertalignments);
    easytaxonomy = combineList(easytaxonomy, createtsv);
    easytaxonomy = combineList(easytaxonomy, createdb);
    easytaxonomy = removeParameter(easytaxonomy, PARAM_TAX_OUTPUT_MODE);
    easytaxonomy = removeParameter(easytaxonomy, PARAM_PICK_ID_FROM);

    // multi hit db
    multihitdb = combineList(createdb, extractorfs);
    multihitdb = combineList(multihitdb, extractorfs);
    multihitdb = combineList(multihitdb, translatenucs);
    multihitdb = combineList(multihitdb, result2stats);

    // multi hit search
    multihitsearch = combineList(searchworkflow, besthitbyset);

    clusterUpdateSearch = removeParameter(searchworkflow, PARAM_MAX_SEQS);
    clusterUpdateClust = removeParameter(clusterworkflow, PARAM_MAX_SEQS);
    clusterUpdate = combineList(clusterUpdateSearch, clusterUpdateClust);
    clusterUpdate.push_back(&PARAM_REUSELATEST);
    clusterUpdate.push_back(&PARAM_USESEQID);
    clusterUpdate.push_back(&PARAM_RECOVER_DELETED);

    mapworkflow = combineList(prefilter, rescorediagonal);
    mapworkflow = combineList(mapworkflow, extractorfs);
    mapworkflow = combineList(mapworkflow, translatenucs);
    mapworkflow.push_back(&PARAM_START_SENS);
    mapworkflow.push_back(&PARAM_SENS_STEPS);
    mapworkflow.push_back(&PARAM_RUNNER);
    mapworkflow.push_back(&PARAM_REUSELATEST);
    mapworkflow.push_back(&PARAM_REMOVE_TMP_FILES);

    enrichworkflow = combineList(searchworkflow, prefilter);
    enrichworkflow = combineList(enrichworkflow, subtractdbs);
    enrichworkflow = combineList(enrichworkflow, align);
    enrichworkflow = combineList(enrichworkflow, expandaln);
    enrichworkflow = combineList(enrichworkflow, result2profile);

    databases.push_back(&PARAM_HELP);
    databases.push_back(&PARAM_HELP_LONG);
    databases.push_back(&PARAM_REUSELATEST);
    databases.push_back(&PARAM_REMOVE_TMP_FILES);
    databases.push_back(&PARAM_COMPRESSED);
    databases.push_back(&PARAM_THREADS);
    databases.push_back(&PARAM_V);

    // tar2db
    tar2db.push_back(&PARAM_OUTPUT_DBTYPE);
    tar2db.push_back(&PARAM_TAR_INCLUDE);
    tar2db.push_back(&PARAM_TAR_EXCLUDE);
    tar2db.push_back(&PARAM_COMPRESSED);
    tar2db.push_back(&PARAM_THREADS);
    tar2db.push_back(&PARAM_V);

    //checkSaneEnvironment();
    setDefaults();
}


void Parameters::printUsageMessage(const Command& command, const unsigned int outputFlag, const char* extraText) {
    const std::vector<MMseqsParameter*>& parameters = *command.params;
    std::ostringstream ss;
    ss << "usage: " << binary_name << " " << command.cmd << " " << command.usage << (parameters.size() > 0 ? " [options]" : "") << "\n";
    if (extraText != NULL) {
        ss << extraText;
    }
    if (outputFlag == 0xFFFFFFFF) {
        ss << " By " << command.author << "\n";
    }
    ss << "options: ";

    struct {
        const char* title;
        unsigned int category;
    } categories[] = {
            {"prefilter",MMseqsParameter::COMMAND_PREFILTER},
            {"align",    MMseqsParameter::COMMAND_ALIGN},
            {"clust",    MMseqsParameter::COMMAND_CLUST},
            {"kmermatcher", MMseqsParameter::COMMAND_CLUSTLINEAR},
            {"profile",  MMseqsParameter::COMMAND_PROFILE},
            {"misc",     MMseqsParameter::COMMAND_MISC},
            {"common",   MMseqsParameter::COMMAND_COMMON},
            {"expert",   MMseqsParameter::COMMAND_EXPERT}
    };

    const bool printExpert = MMseqsParameter::COMMAND_EXPERT & outputFlag;
    size_t maxParamWidth = 0;
    for (size_t i = 0; i < ARRAY_SIZE(categories); ++i) {
        for (size_t j = 0; j < parameters.size(); j++) {
            const MMseqsParameter *par = parameters[j];
            bool isExpert = (par->category & MMseqsParameter::COMMAND_EXPERT);
            if (par->category & categories[i].category && (printExpert || isExpert == false)) {
                maxParamWidth = std::max(strlen(parameters[j]->name), maxParamWidth);
            }
        }
    }
    // space in front of options
    maxParamWidth += 6;
    std::map<int, bool> alreadyPrintMap;
    // header
    ss << std::setprecision(3) << std::fixed;
    bool printHeader = true;
    std::string paramString;
    paramString.reserve(100);
    bool hasExpert = false;
    for (size_t i = 0; i < ARRAY_SIZE(categories); ++i) {
        bool categoryFound = false;
        for (size_t j = 0; j < parameters.size(); j++) {
            const MMseqsParameter * par = parameters[j];
            bool isExpert = (par->category & MMseqsParameter::COMMAND_EXPERT);
            bool alreadyPrint = alreadyPrintMap[par->uniqid];
            if (par->category & categories[i].category && (printExpert || isExpert == false ) && alreadyPrint == false ) {
//                int others = (par.category ^ categories[i].category);
//                if(others & outputFlag  )
//                    continue;
                categoryFound = true;
                break;
            }
        }
        if (categoryFound) {
            paramString.clear();
            if (outputFlag == 0xFFFFFFFF) {
                paramString.append(categories[i].title).append(":");
            }
            ss << paramString << std::string(maxParamWidth < paramString.size()? 1 : maxParamWidth - paramString.size(), ' ');

            if(printHeader==true){
                //ss << " ";
                //ss << std::left << std::setw(10) << "default" << " ";
                //ss << std::fixed << "description [value range]";
                printHeader = false;
            }
            ss << std::endl;
            // body
            for (size_t j = 0; j < parameters.size(); j++) {
                paramString.clear();
                const MMseqsParameter * par = parameters[j];
                bool isExpert = (par->category & MMseqsParameter::COMMAND_EXPERT);
                hasExpert |= isExpert;
                bool alreadyPrint = alreadyPrintMap[par->uniqid];
                if (par->category & categories[i].category && (printExpert || isExpert == false) && alreadyPrint == false ) {
                    paramString.append(par->name);
                    std::string valueString;
                    if (par->type == typeid(int)) {
                        paramString.append(" INT");
                        valueString = SSTR(*(int *) par->value);
                    } else if (par->type == typeid(size_t)) {
                        paramString.append(" INT");
                        valueString = SSTR(*(float *) par->value);
                    } else if (par->type == typeid(float)) {
                        paramString.append(" FLOAT");
                        valueString = SSTR(*(float *) par->value);
                    } else if (par->type == typeid(double)) {
                        paramString.append(" DOUBLE");
                        valueString = SSTR(*(double *) par->value);
                    } else if (par->type == typeid(ByteParser)) {
                        paramString.append(" BYTE");
                        valueString = ByteParser::format(*((size_t *) par->value), 'a', 'h');
                    } else if (par->type == typeid(bool)) {
                        paramString.append(" BOOL");
                        valueString = SSTR(*(bool *)par->value);
                    } else if (par->type == typeid(std::string)) {
                        paramString.append(" STR");
                        valueString = *((std::string *) par->value);
                    } else if (par->type == typeid(MultiParam<NuclAA<std::string>>)) {
                        paramString.append(" TWIN"); //nucl:VAL,aa:VAL"
                        valueString = MultiParam<NuclAA<std::string>>::format(*((MultiParam<NuclAA<std::string>> *) par->value));
                    } else if (par->type == typeid(MultiParam<NuclAA<int>>)) {
                        paramString.append(" TWIN"); //nucl:VAL,aa:VAL"
                        valueString = MultiParam<NuclAA<int>>::format(*((MultiParam<NuclAA<int>> *) par->value));
                    } else if (par->type == typeid(MultiParam<NuclAA<float>>)) {
                        paramString.append(" TWIN"); //nucl:VAL,aa:VAL"
                        valueString = MultiParam<NuclAA<float>>::format(*((MultiParam<NuclAA<float>> *) par->value));
                    }

                    ss << " " << paramString << std::string(maxParamWidth < paramString.size()? 1 : maxParamWidth - paramString.size(), ' ');

                    ss << " ";
                    const char* description = par->description;
                    while (description != NULL && *description != '\0') {
                        ss.put(*description);
                        if (*description == '\n') {
                            ss << std::string(maxParamWidth + 2, ' ');
                        }
                        description++;
                    }
                    ss << " [" << valueString << "]";
                    ss << std::endl;
                    alreadyPrintMap[par->uniqid] = true;
                }
            }
        }
    }

    if (command.examples) {
        ss << "\nexamples:\n ";
        const char *data = command.examples;
        while (*data != '\0') {
            ss.put(*data);
            if (*data == '\n') {
                ss.put(' ');
            }
            data++;
        }
        if (*(data - 1) != '\n') {
            ss.put('\n');
        }
    }
    if (command.citations > 0) {
        ss << "\nreferences:\n";
        for (unsigned int pos = 0; pos != sizeof(command.citations) * CHAR_BIT; ++pos) {
            unsigned int citation = 1 << pos;
            if (command.citations & citation && citations.find(citation) != citations.end()) {
                ss << " - " << citations.at(citation) << "\n";
            }
        }
    }
    if (printExpert == false && hasExpert) {
        ss << "\n" << "Show an extended list of options by calling '" << binary_name << " " << command.cmd << " -h'.\n";
    }
    Debug(Debug::INFO) << ss.str();
}

int compileRegex(regex_t * regex, const char * regexText){
    int status = regcomp(regex, regexText, REG_EXTENDED | REG_NEWLINE);
    if (status != 0 ){
        Debug(Debug::ERROR) << "Error in regex " << regexText << "\n";
        EXIT(EXIT_FAILURE);
    }
    return 0;
}

bool parseBool(const std::string &p) {
    if (p == "true" || p == "TRUE" || p == "1") {
        return true;
    } else if (p == "false" || p == "FALSE" || p == "0") {
        return false;
    } else {
        Debug(Debug::ERROR) << "Invalid boolean string " << p << "\n";
        EXIT(EXIT_FAILURE);
    }
}

void Parameters::initMatrices() {
    // set up substituionMatrix
    for(size_t i = 0 ; i < substitutionMatrices.size(); i++) {
        bool isAminoAcid = (strcmp(scoringMatrixFile.aminoacids, substitutionMatrices[i].name.c_str()) == 0);
        bool isNucleotide = (strcmp(scoringMatrixFile.nucleotides, substitutionMatrices[i].name.c_str()) == 0);
        bool isSeedAminoAcid = (strcmp(seedScoringMatrixFile.aminoacids, substitutionMatrices[i].name.c_str()) == 0);
        bool isSeedNucleotide = (strcmp(seedScoringMatrixFile.nucleotides, substitutionMatrices[i].name.c_str()) == 0);
        if (isAminoAcid || isNucleotide || isSeedAminoAcid || isSeedNucleotide) {
            std::string matrixData((const char *) substitutionMatrices[i].subMatData, substitutionMatrices[i].subMatDataLen);
            std::string matrixName = substitutionMatrices[i].name;
            if (isAminoAcid) {
                free(scoringMatrixFile.aminoacids);
                scoringMatrixFile.aminoacids = BaseMatrix::serialize(matrixName, matrixData);
            }
            if (isNucleotide) {
                free(scoringMatrixFile.nucleotides);
                scoringMatrixFile.nucleotides = BaseMatrix::serialize(matrixName, matrixData);
            }
            if (isSeedAminoAcid) {
                free(seedScoringMatrixFile.aminoacids);
                seedScoringMatrixFile.aminoacids = BaseMatrix::serialize(matrixName, matrixData);
            }
            if (isSeedNucleotide) {
                free(seedScoringMatrixFile.nucleotides);
                seedScoringMatrixFile.nucleotides = BaseMatrix::serialize(matrixName, matrixData);
            }
        }
    }
}

void Parameters::parseParameters(int argc, const char *pargv[], const Command &command, bool printPar, int parseFlags,
                                 int outputFlags) {
    filenames.clear();
    std::vector<MMseqsParameter*> & par = *command.params;

    bool canHandleHelp = false;
    for (size_t parIdx = 0; parIdx < par.size(); parIdx++) {
        if (par[parIdx]->uniqid == PARAM_HELP_ID || par[parIdx]->uniqid == PARAM_HELP_LONG_ID) {
            canHandleHelp = true;
        }
    }

    size_t parametersFound = 0;
    for (int argIdx = 0; argIdx < argc; argIdx++) {
        // it is a parameter if it starts with - or --
        const bool longParameter = (pargv[argIdx][0] == '-' && pargv[argIdx][1] == '-');
        if (longParameter || (pargv[argIdx][0] == '-')) {
            if ((parseFlags & PARSE_REST) && longParameter && pargv[argIdx][2] == '\0') {
                restArgv = pargv + argIdx + 1;
                restArgc = argc - (argIdx + 1);
                break;
            }
            std::string parameter(pargv[argIdx]);
            if (canHandleHelp == false && (parameter.compare("-h") == 0 || parameter.compare("--help") == 0)) {
                printUsageMessage(command, 0xFFFFFFFF);
                EXIT(EXIT_SUCCESS);
            }

            bool hasUnrecognizedParameter = true;
            for (size_t parIdx = 0; parIdx < par.size(); parIdx++) {
                if(parameter.compare(par[parIdx]->name) == 0) {
                    if (typeid(bool) != par[parIdx]->type && argIdx + 1 == argc) {
                        printUsageMessage(command, outputFlags);
                        Debug(Debug::ERROR) << "Missing argument " << par[parIdx]->name << "\n";
                        EXIT(EXIT_FAILURE);
                    }

                    if (par[parIdx]->wasSet) {
                        printUsageMessage(command, outputFlags);
                        Debug(Debug::ERROR) << "Duplicate parameter " << par[parIdx]->name << "\n";
                        EXIT(EXIT_FAILURE);
                    }

                    if (typeid(int) == par[parIdx]->type) {
                        regex_t regex;
                        compileRegex(&regex, par[parIdx]->regex);
                        int nomatch = regexec(&regex, pargv[argIdx+1], 0, NULL, 0);
                        regfree(&regex);
                        // if no match found or two matches found (we want exactly one match)
                        if (nomatch){
                            printUsageMessage(command, 0xFFFFFFFF);
                            Debug(Debug::ERROR) << "Error in argument " << par[parIdx]->name << "\n";
                            EXIT(EXIT_FAILURE);
                        }else{
                            *((int *) par[parIdx]->value) = atoi(pargv[argIdx+1]);
                            par[parIdx]->wasSet = true;
                        }
                        argIdx++;
                    } else if (typeid(size_t) == par[parIdx]->type) {
                        regex_t regex;
                        compileRegex(&regex, par[parIdx]->regex);
                        int nomatch = regexec(&regex, pargv[argIdx+1], 0, NULL, 0);
                        regfree(&regex);
                        // if no match found or two matches found (we want exactly one match)
                        if (nomatch){
                            printUsageMessage(command, 0xFFFFFFFF);
                            Debug(Debug::ERROR) << "Error in argument " << par[parIdx]->name << "\n";
                            EXIT(EXIT_FAILURE);
                        }else{
                            *((size_t *) par[parIdx]->value) = atoi(pargv[argIdx+1]);
                            par[parIdx]->wasSet = true;
                        }
                        argIdx++;
                    } else if (typeid(ByteParser) == par[parIdx]->type) {
                        regex_t regex;
                        compileRegex(&regex, par[parIdx]->regex);
                        int nomatch = regexec(&regex, pargv[argIdx+1], 0, NULL, 0);
                        regfree(&regex);

                        // if no match found or two matches found (we want exactly one match)
                        if (nomatch){
                            printUsageMessage(command, 0xFFFFFFFF);
                            Debug(Debug::ERROR) << "Error in argument regex " << par[parIdx]->name << "\n";
                            EXIT(EXIT_FAILURE);
                        } else {
                            size_t value = ByteParser::parse(pargv[argIdx+1]);
                            if (value == ByteParser::INVALID_SIZE) {
                                printUsageMessage(command, 0xFFFFFFFF);
                                Debug(Debug::ERROR) << "Error in value parsing " << par[parIdx]->name << "\n";
                                EXIT(EXIT_FAILURE);
                            } else {
                                *((size_t *) par[parIdx]->value) = value;
                                par[parIdx]->wasSet = true;
                            }
                        }
                        argIdx++;
                    } else if (typeid(MultiParam<NuclAA<std::string>>) == par[parIdx]->type) {
                        std::string val(pargv[argIdx+1]);
                        if (Util::startWith("b64:", val)) {
                            val = base64_decode(val.c_str() + 4, val.size() - 4);
                        }
                        NuclAA<std::string> value = MultiParam<NuclAA<std::string>>(val.c_str()).values;
                        if (value.first == "INVALID" || value.second == "INVALID") {
                            printUsageMessage(command, 0xFFFFFFFF);
                            Debug(Debug::ERROR) << "Error in value parsing " << par[parIdx]->name << "\n";
                            EXIT(EXIT_FAILURE);
                        } else {
                            *((MultiParam<NuclAA<std::string>> *) par[parIdx]->value) = value;
                            par[parIdx]->wasSet = true;
                        }
                        argIdx++;
                    }else if (typeid(MultiParam<NuclAA<int>>) == par[parIdx]->type) {
                        NuclAA<int> value = MultiParam<NuclAA<int>>(pargv[argIdx+1]).values;
                        if (value.first == INT_MAX || value.second == INT_MAX) {
                            printUsageMessage(command, 0xFFFFFFFF);
                            Debug(Debug::ERROR) << "Error in value parsing " << par[parIdx]->name << "\n";
                            EXIT(EXIT_FAILURE);
                        } else {
                            *((MultiParam<NuclAA<int>> *) par[parIdx]->value) = value;
                            par[parIdx]->wasSet = true;
                        }
                        argIdx++;
                    }else if (typeid(MultiParam<NuclAA<float>>) == par[parIdx]->type) {
                        NuclAA<float> value = MultiParam<NuclAA<float>>(pargv[argIdx + 1]).values;
                        if (value.first == FLT_MAX || value.second == FLT_MAX) {
                            printUsageMessage(command, 0xFFFFFFFF);
                            Debug(Debug::ERROR) << "Error in value parsing " << par[parIdx]->name << "\n";
                            EXIT(EXIT_FAILURE);
                        } else {
                            *((MultiParam<NuclAA<float>> *) par[parIdx]->value) = value;
                            par[parIdx]->wasSet = true;
                        }
                        argIdx++;
                    }else if (typeid(MultiParam<PseudoCounts>) == par[parIdx]->type) {
                        PseudoCounts value = MultiParam<PseudoCounts>(pargv[argIdx + 1]).values;
                        if (value.first == FLT_MAX || value.second == FLT_MAX) {
                            printUsageMessage(command, 0xFFFFFFFF);
                            Debug(Debug::ERROR) << "Error in value parsing " << par[parIdx]->name << "\n";
                            EXIT(EXIT_FAILURE);
                        } else {
                            *((MultiParam<PseudoCounts> *) par[parIdx]->value) = value;
                            par[parIdx]->wasSet = true;
                        }
                        argIdx++;
                    }else if (typeid(float) == par[parIdx]->type) {
                        regex_t regex;
                        compileRegex(&regex, par[parIdx]->regex);
                        int nomatch = regexec(&regex, pargv[argIdx+1], 0, NULL, 0);
                        regfree(&regex);
                        if (nomatch){
                            printUsageMessage(command, 0xFFFFFFFF);
                            Debug(Debug::ERROR) << "Error in argument " << par[parIdx]->name << "\n";
                            EXIT(EXIT_FAILURE);
                        }else{
                            double input = strtod(pargv[argIdx+1], NULL);
                            *((float *) par[parIdx]->value) = static_cast<float>(input);
                            par[parIdx]->wasSet = true;
                        }
                        argIdx++;
                    } else if (typeid(double) == par[parIdx]->type) {
                        regex_t regex;
                        compileRegex(&regex, par[parIdx]->regex);
                        int nomatch = regexec(&regex, pargv[argIdx+1], 0, NULL, 0);
                        regfree(&regex);
                        if (nomatch){
                            printUsageMessage(command, 0xFFFFFFFF);
                            Debug(Debug::ERROR) << "Error in argument " << par[parIdx]->name << "\n";
                            EXIT(EXIT_FAILURE);
                        }else{
                            *((double *) par[parIdx]->value) = strtod(pargv[argIdx+1], NULL);
                            par[parIdx]->wasSet = true;
                        }
                        argIdx++;
                    } else if (typeid(std::string) == par[parIdx]->type) {
                        std::string val(pargv[argIdx+1]);
                        if (Util::startWith("b64:", val)) {
                            val = base64_decode(val.c_str() + 4, val.size() - 4);
                        }
                        std::string* currVal = (std::string*)par[parIdx]->value;
                        currVal->assign(val);
                        par[parIdx]->wasSet = true;
                        argIdx++;
                    } else if (typeid(bool) == par[parIdx]->type) {
                        bool *value = (bool *) par[parIdx]->value;
                        if (argIdx + 1 == argc || pargv[argIdx+1][0] == '-') {
                            *value = !*value;
                        } else {
                            *value = parseBool(pargv[argIdx+1]);
                            argIdx++;
                        }
                        par[parIdx]->wasSet = true;
                    } else {
                        Debug(Debug::ERROR) << "Wrong parameter type in parseParameters. Please inform the developers\n";
                        EXIT(EXIT_FAILURE);
                    }

                    hasUnrecognizedParameter = false;
                    continue;
                }
            }

            if (hasUnrecognizedParameter) {
                printUsageMessage(command, 0xFFFFFFFF);

                // Suggest some parameter that the user might have meant
                std::vector<MMseqsParameter *>::const_iterator index = par.end();
                int maxDistance = 0;
                for (std::vector<MMseqsParameter *>::const_iterator it = par.begin(); it != par.end(); ++it) {
                    int distance = DistanceCalculator::localLevenshteinDistance(parameter, (*it)->name);
                    if (distance > maxDistance) {
                        maxDistance = distance;
                        index = it;
                    }
                }

                Debug(Debug::ERROR) << "Unrecognized parameter \"" << parameter << "\"";
                if (index != par.end()) {
                    Debug(Debug::ERROR) << ". Did you mean \"" << (*index)->name << "\" (" << (*index)->display << ")?\n";
                } else {
                    Debug(Debug::ERROR) << "\n";
                }

                EXIT(EXIT_FAILURE);
            }

            parametersFound++;
        } else {
            // parameter is actually a filename
#ifdef __CYGWIN__
            // normalize windows paths to cygwin unix paths
            const char *path = pargv[argIdx];
            ssize_t size = cygwin_conv_path(CCP_WIN_A_TO_POSIX | CCP_RELATIVE, path, NULL, 0);
            if (size < 0) {
                Debug(Debug::ERROR) << "Could not convert cygwin path!\n";
                EXIT(EXIT_FAILURE);
            } else {
                char *posix = new char[size];
                if (cygwin_conv_path(CCP_WIN_A_TO_POSIX | CCP_RELATIVE, path, posix, size)) {
                    Debug(Debug::ERROR) << "Could not convert cygwin path!\n";
                    EXIT(EXIT_FAILURE);
                }
                filenames.emplace_back(posix);
                delete posix;
            }
#else
            filenames.emplace_back(pargv[argIdx]);
#endif
        }
    }

    if (MMseqsMPI::isMaster()) {
        Debug::setDebugLevel(verbosity);
    }

#ifdef OPENMP
    omp_set_num_threads(threads);
#endif
#ifndef OPENMP
    threads = 1;
#endif


    bool ignorePathCountChecks = command.databases.empty() == false && command.databases[0].specialType & DbType::ZERO_OR_ALL && filenames.size() == 0;
    const size_t MAX_DB_PARAMETER = 6;
    if (ignorePathCountChecks == false && command.databases.size() > MAX_DB_PARAMETER) {
        Debug(Debug::ERROR) << "Use argv if you need more than " << MAX_DB_PARAMETER << " db parameters" << "\n";
        EXIT(EXIT_FAILURE);
    }

    if (ignorePathCountChecks == false && filenames.size() < command.databases.size()){
        printUsageMessage(command, outputFlags);
        Debug(Debug::ERROR) << "Not enough input paths provided. ";
        if (command.databases.size() == 1) {
            Debug(Debug::ERROR) << "1 path is required.\n";
        } else {
            Debug(Debug::ERROR) << command.databases.size() << " paths are required.\n";
        }
        EXIT(EXIT_FAILURE);
    }

    bool isVar = false;
    bool isStartVar = false;
    bool isMiddleVar = false;
    bool isEndVar = false;
    if(command.databases.empty() == false && command.databases[0].validator != NULL) {
        if (command.databases.size() >= 2) {
            for(size_t i = 0; i < command.databases.size();i++){
                if(i == 0){
                    isStartVar |= (command.databases[i].specialType & DbType::VARIADIC);
                } else if(i == command.databases.size() - 1){
                    isEndVar |= (command.databases[i].specialType & DbType::VARIADIC);
                } else {
                    isMiddleVar |= (command.databases[i].specialType & DbType::VARIADIC);
                }

            }
            isVar = isStartVar | isMiddleVar | isEndVar;
        }
        if (ignorePathCountChecks == false && isVar == false && filenames.size() > command.databases.size()) {
            printUsageMessage(command, outputFlags);
            Debug(Debug::ERROR) << "Too many input paths provided. Only " << SSTR(command.databases.size()) << " are allowed\n";
            EXIT(EXIT_FAILURE);
        }
    }
    switch (std::min(filenames.size(), MAX_DB_PARAMETER)) {
        case 6:
            db6 = filenames[5];
            db6Index = db6;
            db6Index.append(".index");
            db6dbtype = db6;
            db6dbtype.append(".dbtype");
            hdr6 = db6;
            hdr6.append("_h");
            hdr6Index = hdr6;
            hdr6Index.append(".index");
            hdr6dbtype = hdr6;
            hdr6dbtype.append(".dbtype");
            // FALLTHROUGH
        case 5:
            db5 = filenames[4];
            db5Index = db5;
            db5Index.append(".index");
            db5dbtype = db5;
            db5dbtype.append(".dbtype");
            hdr5 = db5;
            hdr5.append("_h");
            hdr5Index = hdr5;
            hdr5Index.append(".index");
            hdr5dbtype = hdr5;
            hdr5dbtype.append(".dbtype");
            // FALLTHROUGH
        case 4:
            db4 = filenames[3];
            db4Index = db4;
            db4Index.append(".index");
            db4dbtype = db4;
            db4dbtype.append(".dbtype");
            hdr4 = db4;
            hdr4.append("_h");
            hdr4Index = hdr4;
            hdr4Index.append(".index");
            hdr4dbtype = hdr4;
            hdr4dbtype.append(".dbtype");
            // FALLTHROUGH
        case 3:
            db3 = filenames[2];
            db3Index = db3;
            db3Index.append(".index");
            db3dbtype = db3;
            db3dbtype.append(".dbtype");
            hdr3 = db3;
            hdr3.append("_h");
            hdr3Index = hdr3;
            hdr3Index.append(".index");
            hdr3dbtype = hdr3;
            hdr3dbtype.append(".dbtype");
            // FALLTHROUGH
        case 2:
            db2 = filenames[1];
            db2Index = db2;
            db2Index.append(".index");
            db2dbtype = db2;
            db2dbtype.append(".dbtype");
            hdr2 = db2;
            hdr2.append("_h");
            hdr2Index = hdr2;
            hdr2Index.append(".index");
            hdr2dbtype = hdr2;
            hdr2dbtype.append(".dbtype");
            // FALLTHROUGH
        case 1:
            db1 = filenames[0];
            db1Index = db1;
            db1Index.append(".index");
            db1dbtype = db1;
            db1dbtype.append(".dbtype");
            hdr1 = db1;
            hdr1.append("_h");
            hdr1Index = hdr1;
            hdr1Index.append(".index");
            hdr1dbtype = hdr1;
            hdr1dbtype.append(".dbtype");
            break;
        default:
            // Do not abort execution if we expect a variable amount of parameters
            if (parseFlags & PARSE_VARIADIC)
                break;
            // FALLTHROUGH
        case 0:
            if (parseFlags & PARSE_ALLOW_EMPTY)
                break;
            printUsageMessage(command, outputFlags);
            printParameters(command.cmd, argc, pargv, par);
            Debug(Debug::ERROR) << "Unrecognized parameters!" << "\n";
            EXIT(EXIT_FAILURE);
    }

<<<<<<< HEAD
    // set up substituionMatrix
    for(size_t i = 0 ; i < substitutionMatrices.size(); i++) {
        bool isAminoAcid   = scoringMatrixFile.values.aminoacid() == substitutionMatrices[i].name;
        bool isNucleotide  = scoringMatrixFile.values.nucleotide() == substitutionMatrices[i].name;
        bool isSeedAminoAcid   = seedScoringMatrixFile.values.aminoacid() == substitutionMatrices[i].name;
        bool isSeedNucleotide  = seedScoringMatrixFile.values.nucleotide() == substitutionMatrices[i].name;
        if (isAminoAcid || isNucleotide|| isSeedAminoAcid|| isSeedNucleotide) {
            std::string matrixData((const char *)substitutionMatrices[i].subMatData, substitutionMatrices[i].subMatDataLen);
            std::string matrixName = substitutionMatrices[i].name;
            char* serialized = BaseMatrix::serialize(matrixName, matrixData);
            if(isAminoAcid) {
                scoringMatrixFile.values.aminoacid(serialized);
            }
            if(isNucleotide) {
                scoringMatrixFile.values.nucleotide(serialized);
            }
            if(isSeedAminoAcid) {
                seedScoringMatrixFile.values.aminoacid(serialized);
            }
            if(isSeedNucleotide) {
                seedScoringMatrixFile.values.nucleotide(serialized);
            }
            free(serialized);
        }
    }
=======
    initMatrices();
>>>>>>> 139e4502

    if (ignorePathCountChecks == false) {
        checkIfDatabaseIsValid(command, argc, pargv, isStartVar, isMiddleVar, isEndVar);
    }

    if (printPar == true) {
        printParameters(command.cmd, argc, pargv, par);
    }
}

std::vector<std::string> Parameters::findMissingTaxDbFiles(const std::string &filename) {
    std::vector<std::string> missingFiles;
    if (FileUtil::fileExists((filename + "_mapping").c_str()) == false) {
        missingFiles.emplace_back(filename + "_mapping");
    } else if (FileUtil::fileExists((filename + "_taxonomy").c_str()) == true) {
        return missingFiles;
    }
    const std::vector<std::string> suffices = {"_nodes.dmp",  "_names.dmp", "_merged.dmp"};
    for (size_t i = 0; i < suffices.size(); ++i) {
        if (FileUtil::fileExists((filename + suffices[i]).c_str()) == false) {
            missingFiles.emplace_back(filename + suffices[i]);
        }
    }
    return missingFiles;
}

void Parameters::printTaxDbError(const std::string &filename, const std::vector<std::string>& missingFiles) {
    Debug(Debug::ERROR) << "Input taxonomy database \"" << filename << "\" is missing files:\n";
    for (size_t i = 0; i < missingFiles.size(); ++i) {
        Debug(Debug::ERROR) << "- " << missingFiles[i] << "\n";
    }
}

void Parameters::checkIfDatabaseIsValid(const Command& command, int argc, const char** argv, bool isStartVar, bool isMiddleVar, bool isEndVar) {
    size_t fileIdx = 0;
    for (size_t dbIdx = 0; dbIdx < command.databases.size(); dbIdx++) {
        const DbType &db = command.databases[dbIdx];

        // special checks
        if (db.accessMode == db.ACCESS_MODE_INPUT) {
            size_t argumentDist = 0;
            if (dbIdx == 0 && isStartVar) {
                argumentDist = (filenames.size() - command.databases.size());
            } else if (dbIdx == command.databases.size() - 1 && isEndVar) {
                argumentDist = (filenames.size() - command.databases.size());
            } else if ((command.databases[dbIdx].specialType & DbType::VARIADIC) && isMiddleVar) {
                argumentDist = (filenames.size() - command.databases.size());
            }

            size_t currFileIdx = fileIdx;
            for (; fileIdx <= currFileIdx + argumentDist; fileIdx++) {
                if (db.validator == NULL) {
                    continue;
                }

                if (filenames[fileIdx] != "stdin" && FileUtil::fileExists((filenames[fileIdx]).c_str()) == false && FileUtil::fileExists((filenames[fileIdx] + ".dbtype").c_str()) == false) {
                    printParameters(command.cmd, argc, argv, *command.params);
                    Debug(Debug::ERROR) << "Input " << filenames[fileIdx] << " does not exist\n";
                    EXIT(EXIT_FAILURE);
                }
                int dbtype = FileUtil::parseDbType(filenames[fileIdx].c_str());
                if (db.specialType & DbType::NEED_HEADER && FileUtil::fileExists((filenames[fileIdx] + "_h.dbtype").c_str()) == false && Parameters::isEqualDbtype(dbtype, Parameters::DBTYPE_INDEX_DB) == false) {
                    printParameters(command.cmd, argc, argv, *command.params);
                    Debug(Debug::ERROR) << "Database " << filenames[fileIdx] << " needs header information\n";
                    EXIT(EXIT_FAILURE);
                }
                if (db.specialType & DbType::NEED_TAXONOMY) {
                    std::vector<std::string> missingFiles = findMissingTaxDbFiles(filenames[fileIdx]);
                    if (missingFiles.empty() == false) {
                        printParameters(command.cmd, argc, argv, *command.params);
                        printTaxDbError(filenames[fileIdx], missingFiles);
                        EXIT(EXIT_FAILURE);
                    }
                }
                if (db.specialType & DbType::NEED_LOOKUP && FileUtil::fileExists((filenames[fileIdx] + ".lookup").c_str()) == false) {
                    printParameters(command.cmd, argc, argv, *command.params);
                    Debug(Debug::ERROR) << "Database " << filenames[fileIdx] << " needs a lookup file\n";
                    EXIT(EXIT_FAILURE);
                }
                bool dbtypeFound = false;
                for (size_t i = 0; i < db.validator->size() && dbtypeFound == false; i++) {
                    int validatorDbtype = db.validator->at(i);
                    if (validatorDbtype == Parameters::DBTYPE_STDIN) {
                        dbtypeFound = (filenames[fileIdx] == "stdin");
                    } else if (validatorDbtype == Parameters::DBTYPE_FLATFILE) {
                        dbtypeFound = (FileUtil::fileExists(filenames[fileIdx].c_str()) == true &&
                                       FileUtil::directoryExists(filenames[fileIdx].c_str()) == false);
                    } else if (validatorDbtype == Parameters::DBTYPE_DIRECTORY) {
                        dbtypeFound = FileUtil::directoryExists(filenames[fileIdx].c_str());
                    } else if (Parameters::isEqualDbtype(db.validator->at(i), dbtype)) {
                        dbtypeFound = true;
                    }
                }
                if (dbtypeFound == false) {
                    printParameters(command.cmd, argc, argv, *command.params);
                    Debug(Debug::ERROR) << "Input database \"" << filenames[fileIdx] << "\" has the wrong type ("
                                        << Parameters::getDbTypeName(dbtype) << ")\nAllowed input:\n";
                    for (size_t i = 0; i < db.validator->size(); ++i) {
                        Debug(Debug::ERROR) << "- " << Parameters::getDbTypeName(db.validator->at(i)) << "\n";
                    }
                    EXIT(EXIT_FAILURE);
                }
            }
        } else if (db.accessMode == db.ACCESS_MODE_OUTPUT) {
            if (db.validator == &DbValidator::directory) {
                if (FileUtil::directoryExists(filenames[fileIdx].c_str()) == false) {
                    if (FileUtil::makeDir(filenames[fileIdx].c_str()) == false) {
                        printParameters(command.cmd, argc, argv, *command.params);
                        Debug(Debug::ERROR) << "Cannot create temporary directory " << filenames[dbIdx] << "\n";
                        EXIT(EXIT_FAILURE);
                    } else {
                        Debug(Debug::INFO) << "Create directory " << filenames[dbIdx] << "\n";
                    }
                }
                fileIdx++;
            } else {
                if (FileUtil::fileExists(filenames[fileIdx].c_str()) == true) {
                    Debug(Debug::WARNING) << filenames[fileIdx] << " exists and will be overwritten\n";
                }
                fileIdx++;
            }
        } else {
            fileIdx++;
        }
    }
}


void Parameters::printParameters(const std::string &module, int argc, const char* pargv[],
                                 const std::vector<MMseqsParameter*> &par){
    if (Debug::debugLevel < Debug::INFO) {
        return;
    }

    Debug(Debug::INFO) << module << " ";
    for (int i = 0; i < argc; i++) {
        // don't expose users to the interal b64 masking of whitespace characters
        if (strncmp("b64:", pargv[i], 4) == 0) {
            Debug(Debug::INFO) << "'" << base64_decode(pargv[i] + 4, strlen(pargv[i]) - 4) << "' ";
        } else {
            Debug(Debug::INFO) << pargv[i] << " ";
        }
    }
    Debug(Debug::INFO) << "\n\n";

    if (CommandCaller::getCallDepth() > 0) {
        return;
    }

    size_t maxWidth = 0;
    for(size_t i = 0; i < par.size(); i++) {
        maxWidth = std::max(strlen(par[i]->display), maxWidth);
    }

    std::stringstream ss;
    ss << std::boolalpha;

    ss << std::setw(maxWidth) << std::left  << "MMseqs Version:" << "\t" << version << "\n";


    for (size_t i = 0; i < par.size(); i++) {
        if (par[i]->category & MMseqsParameter::COMMAND_HIDDEN) {
            continue;
        }
        ss << std::setw(maxWidth) << std::left << par[i]->display << "\t";
        if (typeid(int) == par[i]->type ) {
            ss << *((int *)par[i]->value);
        } else if(typeid(size_t) == par[i]->type ){
            ss << *((size_t *)par[i]->value);
        } else if(typeid(ByteParser) == par[i]->type) {
            ss << ByteParser::format(*((size_t *)par[i]->value), 'a', 'h');
        } else if(PARAM_SUB_MAT.uniqid == par[i]->uniqid || PARAM_SEED_SUB_MAT.uniqid == par[i]->uniqid) {
            MultiParam<NuclAA<std::string>>* param = ((MultiParam<NuclAA<std::string>>*) par[i]->value);
            MultiParam<NuclAA<std::string>> tmpPar(NuclAA<std::string>(
                BaseMatrix::unserializeName(param->values.aminoacid().c_str()),
                BaseMatrix::unserializeName(param->values.nucleotide().c_str())
            ));
            ss << MultiParam<NuclAA<std::string>>::format(tmpPar);
        } else if(typeid(MultiParam<NuclAA<std::string>>) == par[i]->type) {
            ss << MultiParam<NuclAA<std::string>>::format(*((MultiParam<NuclAA<std::string>> *)par[i]->value));
        } else if(typeid(MultiParam<NuclAA<int>>) == par[i]->type) {
            ss << MultiParam<NuclAA<int>>::format(*((MultiParam<NuclAA<int>> *)par[i]->value));
        } else if(typeid(MultiParam<NuclAA<float>>) == par[i]->type) {
            ss << MultiParam<NuclAA<float>>::format(*((MultiParam<NuclAA<float>> *)par[i]->value));
        } else if(typeid(MultiParam<PseudoCounts>) == par[i]->type) {
            ss << MultiParam<PseudoCounts>::format(*((MultiParam<PseudoCounts> *)par[i]->value));
        } else if(typeid(float) == par[i]->type) {
            ss << *((float *)par[i]->value);
        } else if(typeid(double) == par[i]->type) {
            ss << *((double *)par[i]->value);
        } else if(typeid(std::string) == par[i]->type) {
            ss << *((std::string *) par[i]->value);
        } else if (typeid(bool) == par[i]->type) {
            ss << *((bool *)par[i]->value);
        }
        ss << "\n";
    }

    Debug(Debug::INFO) << ss.str() << "\n";
}



void Parameters::setDefaults() {
    restArgv = NULL;
    restArgc = 0;

    scoringMatrixFile =  MultiParam<NuclAA<std::string>>(NuclAA<std::string>("blosum62.out", "nucleotide.out"));
    seedScoringMatrixFile = MultiParam<NuclAA<std::string>>(NuclAA<std::string>("VTML80.out", "nucleotide.out"));

    kmerSize =  0;
    kmerScore = INT_MAX;
    alphabetSize = MultiParam<NuclAA<int>>(NuclAA<int>(21,5));
    maxSeqLen = MAX_SEQ_LEN; // 2^16
    maxResListLen = 300;
    sensitivity = 4;
    split = AUTO_SPLIT_DETECTION;
    splitMode = DETECT_BEST_DB_SPLIT;
    splitMemoryLimit = 0;
    diskSpaceLimit = 0;
    splitAA = false;
    spacedKmerPattern = "";
    localTmp = "";

    // search workflow
    numIterations = 1;
    startSens = 4;
    sensSteps = 1;
    exhaustiveSearch = false;
    exhaustiveFilterMsa = 0;
    strand = 1;
    orfFilter = 0;
    orfFilterSens = 2.0;
    orfFilterEval = 100;
    lcaSearch = false;

    greedyBestHits = false;

    threads = 1;
    compressed = WRITER_ASCII_MODE;
#ifdef OPENMP
    char * threadEnv = getenv("MMSEQS_NUM_THREADS");
    if (threadEnv != NULL) {
        threads = (int) Util::fast_atoi<unsigned int>(threadEnv);
    } else {
        #ifdef _SC_NPROCESSORS_ONLN
            threads = sysconf(_SC_NPROCESSORS_ONLN);
        #endif
        if(threads <= 1){
            threads = Util::omp_thread_count();
        }
    }

#endif
    compBiasCorrection = 1;
    diagonalScoring = true;
    exactKmerMatching = 0;
    maskMode = 1;
    maskLowerCaseMode = 0;
    minDiagScoreThr = 15;
    spacedKmer = true;
    includeIdentity = false;
    alignmentMode = ALIGNMENT_MODE_FAST_AUTO;
    alignmentOutputMode = ALIGNMENT_OUTPUT_ALIGNMENT;
    evalThr = 0.001;
    covThr = 0.0;
    covMode = COV_MODE_BIDIRECTIONAL;
    seqIdMode = SEQ_ID_ALN_LEN;
    maxRejected = INT_MAX;
    maxAccept   = INT_MAX;
    seqIdThr = 0.0;
    alnLenThr = 0;
    altAlignment = 0;
    gapOpen = MultiParam<NuclAA<int>>(NuclAA<int>(11, 5));
    gapExtend = MultiParam<NuclAA<int>>(NuclAA<int>(1, 2));
    gapPseudoCount = 10;
    zdrop = 40;
    addBacktrace = false;
    realign = false;
    clusteringMode = SET_COVER;
    singleStepClustering = false;
    clusterReassignment = 0;
    clusterSteps = 3;
    preloadMode = 0;
    scoreBias = 0.0;
    realignScoreBias = -0.2f;
    realignMaxSeqs = INT_MAX;
    correlationScoreWeight = 0.0;

    // affinity clustering
    maxIteration=1000;
    similarityScoreType=APC_SEQID;

    // workflow
    const char *runnerEnv = getenv("RUNNER");
    if (runnerEnv != NULL) {
        runner = runnerEnv;
    } else {
        runner = "";
    }
    reuseLatest = false;
    // Clustering workflow
    removeTmpFiles = false;

    // indexdb
    checkCompatible = 0;
    searchType = SEARCH_TYPE_AUTO;

    // createdb
    createdbMode = SEQUENCE_SPLIT_MODE_HARD;
    shuffleDatabase = true;
    writeLookup = true;

    // format alignment
    formatAlignmentMode = FORMAT_ALIGNMENT_BLAST_TAB;
    outfmt = "query,target,fident,alnlen,mismatch,gapopen,qstart,qend,tstart,tend,evalue,bits";
    dbOut = false;

    // result2msa
    allowDeletion = false;
    summaryPrefix = "cl";
    skipQuery = false;

    // convertmsa
    identifierField = 1;

    // msa2profile
    matchMode = 0;
    matchRatio = 0.5;

    // result2profile
    evalProfile = evalThr;
    maskProfile = 1;
    filterMsa = 1;
    filterMaxSeqId = 0.9;
    qid = 0.0;           // default for minimum sequence identity with query
    qsc = -20.0f;        // default for minimum score per column with query
    covMSAThr = 0.0;           // default for minimum coverage threshold
    Ndiff = 1000;        // pick Ndiff most different sequences from alignment
    wg = false;
    pcmode = PCMODE_SUBSTITUTION_SCORE;
    pca = MultiParam<PseudoCounts>(PseudoCounts(1.1, 1.4));
    pcb = MultiParam<PseudoCounts>(PseudoCounts(4.1, 5.8));

    // sequence2profile
    neff = 1.0;
    tau = 0.9;

    // logging
    verbosity = Debug::INFO;

    //extractorfs
    orfMinLength = 30;
    orfMaxLength = 32734;
    orfMaxGaps = INT_MAX;
    contigStartMode = 2;
    contigEndMode = 2;
    orfStartMode = 1;
    forwardFrames = "1,2,3";
    reverseFrames = "1,2,3";
    useAllTableStarts = false;
    translate = 0;
    createLookup = 0;

    // createdb
    identifierOffset = 0;
    dbType = 0;

    // split sequence
    sequenceOverlap = 0;
    sequenceSplitMode = Parameters::SEQUENCE_SPLIT_MODE_SOFT;
    headerSplitMode = 0;

    // convert2fasta
    useHeaderFile = false;

    // result2flat
    useHeader = false;

    // translate nucleotide
    addOrfStop = false;
    translationTable = 1;

    // createseqfiledb
    minSequences = 1;
    maxSequences = INT_MAX;
    hhFormat = false;

    // rescorediagonal
    rescoreMode = Parameters::RESCORE_MODE_HAMMING;
    wrappedScoring = false;
    filterHits = false;
    sortResults = false;

    // filterDb
    filterColumn = 1;
    columnToTake = -1;
    filterColumnRegex = "^.*$";
    positiveFilter = true;
    filteringFile = "";
    filterExpression = "";
    trimToOneColumn = false;
    extractLines = 0;
    compOperator = "";
    compValue = 0;
    sortEntries = 0;
    beatsFirst = false;


    //besthitperset
    simpleBestHit = true;
    alpha = 1;
    shortOutput = false;
    aggregationMode = 0;

    // concatdbs
    preserveKeysB = false;
    takeLargerEntry = false;

    // diff
    useSequenceId = false;

    // prefixid
    prefix = "";
    tsvOut = false;

    // offsetalignment
    chainAlignment = 0;
    mergeQuery = 1;

    // tsv2db
    outputDbType = Parameters::DBTYPE_GENERIC_DB;

    // mergedbs
    mergePrefixes = "";
    mergeStopEmpty = false;

    // summarizetabs
    overlap = 0.0f;
    msaType = 2;

    // summarize header
    headerType = Parameters::HEADER_TYPE_UNICLUST;

    // extractalignedregion
    extractMode = EXTRACT_TARGET;

    // convertkb
    kbColumns = "";

    // linearcluster
    kmersPerSequence = 21;
    kmersPerSequenceScale = MultiParam<NuclAA<float>>(NuclAA<float>(0.0, 0.2));
    includeOnlyExtendable = false;
    ignoreMultiKmer = false;
    hashShift = 67;
    pickNbest = 1;
    adjustKmerLength = false;
    resultDirection = Parameters::PARAM_RESULT_DIRECTION_TARGET;
    // result2stats
    stat = "";

    // createtsv
    firstSeqRepr = false;
    fullHeader = false;
    idxSeqSrc = 0;
    targetTsvColumn = 1;

    // createtaxdb
    taxMappingFile = "";
    taxMappingMode = 0;
    taxDbMode = 1;
    ncbiTaxDump = "";

    // filtertaxdb, filtertaxseqdb
    taxonList = "";

    // view
    idList = "";
    idxEntryType = 0;

    // lca
    pickIdFrom = Parameters::EXTRACT_TARGET;

    // createsubdb
    subDbMode = Parameters::SUBDB_MODE_HARD;
    dbIdMode = Parameters::ID_MODE_KEYS;

    // tar2db
    tarInclude = ".*";
    tarExclude = "^$";

    // unpackdb
    unpackSuffix = "";
    unpackNameMode = Parameters::UNPACK_NAME_ACCESSION;

    lcaRanks = "";
    showTaxLineage = 0;
    // bin for all unclassified sequences
    // https://www.ncbi.nlm.nih.gov/Taxonomy/Browser/wwwtax.cgi?id=12908
    // other sequences (plasmids, etc)
    // https://www.ncbi.nlm.nih.gov/Taxonomy/Browser/wwwtax.cgi?id=28384
    blacklist = "12908:unclassified sequences,28384:other sequences";

    // aggregatetax
    majorityThr = 0.5;
    voteMode = AGG_TAX_MINUS_LOG_EVAL;

    // taxonomyreport
    reportMode = 0;

    // expandaln
    expansionMode = EXPAND_TRANSFER_EVALUE;

    // taxonomy
    taxonomySearchMode = Parameters::TAXONOMY_APPROX_2BLCA;
    taxonomyOutputMode = Parameters::TAXONOMY_OUTPUT_LCA;

    // substituion matrix
    substitutionMatrices = {
            {"nucleotide.out", nucleotide_out, nucleotide_out_len },
            {"blosum62.out", blosum62_out, blosum62_out_len },
            {"VTML80.out", VTML80_out, VTML80_out_len},
            {"VTML40.out", VTML40_out, VTML40_out_len},
            {"PAM30.out", PAM30_out, PAM30_out_len}
    };

    citations = {
            { CITATION_MMSEQS1,  "Hauser M, Steinegger M, Soding J: MMseqs software suite for fast and deep clustering and searching of large protein sequence sets. Bioinformatics, 32(9), 1323-1330 (2016)" },
            { CITATION_MMSEQS2,  "Steinegger M, Soding J: MMseqs2 enables sensitive protein sequence searching for the analysis of massive data sets. Nature Biotechnology, 35(11), 1026-1028 (2017)" },
            { CITATION_UNICLUST, "Mirdita M, von den Driesch L, Galiez C, Martin M, Soding J, Steinegger M: Uniclust databases of clustered and deeply annotated protein sequences and alignments. Nucleic Acids Research 45(D1), D170-D176 (2017)" },
            { CITATION_LINCLUST, "Steinegger M, Soding J: Clustering huge protein sequence sets in linear time. Nature Communications, 9(1), 2542 (2018)" },
            { CITATION_PLASS,    "Steinegger M, Mirdita M, Soding J: Protein-level assembly increases protein sequence recovery from metagenomic samples manyfold. Nature Methods, 16(7), 603-606 (2019)" },
            { CITATION_SERVER,   "Mirdita M, Steinegger M, Soding J: MMseqs2 desktop and local web server app for fast, interactive sequence searches. Bioinformatics, 35(16), 2856–2858 (2019)" },
            { CITATION_TAXONOMY, "Mirdita M, Steinegger M, Breitwieser F, Soding J, Levy Karin E: Fast and sensitive taxonomic assignment to metagenomic contigs. Bioinformatics, btab184 (2021)" },
    };
}

std::vector<MMseqsParameter*> Parameters::combineList(const std::vector<MMseqsParameter*> &par1,
                                                      const std::vector<MMseqsParameter*> &par2) {
    std::vector<MMseqsParameter*> retVec;
    std::vector< std::vector<MMseqsParameter*>> tmp;
    tmp.push_back(par1);
    tmp.push_back(par2);
    for (size_t z = 0; z < tmp.size(); z++) {
        std::vector<MMseqsParameter*> &currPar = tmp[z];
        for (size_t i = 0; i < currPar.size(); i++) {
            bool addPar = true;
            for (size_t j = 0; j < retVec.size(); j++) {
                if (currPar[i]->uniqid == retVec[j]->uniqid){
                    addPar = false;
                }
            }
            if (addPar == true) {
                retVec.emplace_back(currPar[i]);
            }
        }
    }
    return retVec;
}

size_t Parameters::hashParameter(const std::vector<DbType> &dbtypes, const std::vector<std::string> &filenames, const std::vector<MMseqsParameter*> &par){
    std::string hashString;
    hashString.reserve(1024);

    struct stat stat_buf;
    bool stopAfterVariadic = false;
    for (size_t i = 0; i < filenames.size(); ++i){
        hashString.append(filenames[i]);
        if (stopAfterVariadic == false && i < dbtypes.size()) {
            const DbType& type = dbtypes[i];
            if (type.accessMode != DbType::ACCESS_MODE_INPUT) {
                continue;
            }

            if (type.specialType & DbType::VARIADIC) {
                stopAfterVariadic = true;
            }

            if (filenames[i] == "stdin") {
                continue;
            }

            if (::stat(filenames[i].c_str(), &stat_buf) == 0) {
                hashString.append(SSTR(stat_buf.st_size));
#ifdef __APPLE__
                hashString.append(SSTR(stat_buf.st_mtimespec.tv_sec));
#else
                hashString.append(SSTR(stat_buf.st_mtime));
#endif
                continue;
            }

            std::string index(filenames[i]);
            index.append(".index");
            if (::stat(index.c_str(), &stat_buf) == 0) {
                hashString.append(SSTR(stat_buf.st_size));
#ifdef __APPLE__
                hashString.append(SSTR(stat_buf.st_mtimespec.tv_sec));
#else
                hashString.append(SSTR(stat_buf.st_mtime));
#endif
                continue;
            }
        }
    }
    hashString.append(createParameterString(par));
    hashString.append(version);
    for (int i = 0; i < restArgc; ++i) {
        hashString.append(restArgv[i]);
    }
    return Util::hash(hashString.c_str(), hashString.size());
}


std::string Parameters::createParameterString(const std::vector<MMseqsParameter*> &par, bool wasSet) {
    std::ostringstream ss;
    for (size_t i = 0; i < par.size(); ++i) {
        // Never pass the MPI parameters along, they are passed by the environment
        if (par[i]->uniqid == PARAM_RUNNER_ID) {
            continue;
        }
        if(wasSet == true){
            if(par[i]->wasSet==false){
                continue;
            }
        }

        if (typeid(int) == par[i]->type){
            ss << par[i]->name << " ";
            ss << *((int *)par[i]->value) << " ";
        } else if (typeid(size_t) == par[i]->type){
            ss << par[i]->name << " ";
            ss << *((size_t *)par[i]->value) << " ";
        } else if (typeid(ByteParser) == par[i]->type) {
            ss << par[i]->name << " ";
            ss << ByteParser::format(*((size_t *)par[i]->value), 'a', 'h') << " ";
        } else if (typeid(float) == par[i]->type){
            ss << par[i]->name << " ";
            ss << *((float *)par[i]->value) << " ";
        } else if (typeid(double) == par[i]->type){
            ss << par[i]->name << " ";
            ss << *((double *)par[i]->value) << " ";
        } else if (PARAM_SUB_MAT.uniqid == par[i]->uniqid || PARAM_SEED_SUB_MAT.uniqid == par[i]->uniqid){
            MultiParam<NuclAA<std::string>>* param = ((MultiParam<NuclAA<std::string>>*) par[i]->value);
            MultiParam<NuclAA<std::string>> tmpPar(NuclAA<std::string>(
                BaseMatrix::unserializeName(param->values.aminoacid().c_str()),
                BaseMatrix::unserializeName(param->values.nucleotide().c_str())
            ));
            std::string value = MultiParam<NuclAA<std::string>>::format(tmpPar);
            // encode parameters as base64 if it contains whitespaces
            // whitespaces break parameters in the workflow shell scripts
            if (value.find_first_of(" \n\t") != std::string::npos) {
                ss << par[i]->name << " b64:" << base64_encode(value.c_str(), value.size()) << " ";
            } else {
                ss << par[i]->name << " " << value << " ";
            }
        } else if (typeid(std::string) == par[i]->type){
            std::string& value = *((std::string *) par[i]->value);
            if (value != "") {
                // see above
                if (value.find_first_of(" \n\t") != std::string::npos) {
                    ss << par[i]->name << " b64:" << base64_encode(value.c_str(), value.size()) << " ";
                } else {
                    ss << par[i]->name << " " << value << " ";
                }
            }
        } else if (typeid(bool) == par[i]->type){
            bool val = *((bool *)(par[i]->value));
            if (val == true){
                ss << par[i]->name << " 1 ";
            } else {
                ss << par[i]->name << " 0 ";
            }
        } else if (typeid(MultiParam<NuclAA<std::string>>) == par[i]->type) {
            ss << par[i]->name << " ";
            std::string value = MultiParam<NuclAA<std::string>>::format(*((MultiParam<NuclAA<std::string>> *) par[i]->value));
            // see above
            if (value.find_first_of(" \n\t") != std::string::npos) {
                ss << par[i]->name << " b64:" << base64_encode(value.c_str(), value.size()) << " ";
            } else {
                ss << par[i]->name << " " << value << " ";
            }
        } else if (typeid(MultiParam<NuclAA<int>>) == par[i]->type) {
            ss << par[i]->name << " ";
            ss << MultiParam<NuclAA<int>>::format(*((MultiParam<NuclAA<int>> *) par[i]->value)) << " ";
        } else if (typeid(MultiParam<NuclAA<float>>) == par[i]->type) {
            ss << par[i]->name << " ";
            ss << MultiParam<NuclAA<float>>::format(*((MultiParam<NuclAA<float>> *) par[i]->value)) << " ";
        } else if (typeid(MultiParam<PseudoCounts>) == par[i]->type) {
            ss << par[i]->name << " ";
            ss << MultiParam<PseudoCounts>::format(*((MultiParam<PseudoCounts> *) par[i]->value)) << " ";
        } else {
            Debug(Debug::ERROR) << "Wrong parameter type. Please inform the developers!\n";
            EXIT(EXIT_FAILURE);
        }
    }

    return ss.str();
}

std::vector<MMseqsParameter*> Parameters::removeParameter(const std::vector<MMseqsParameter*> &par, const MMseqsParameter &x){
    std::vector<MMseqsParameter*> newParamList;
    for (size_t i =0; i < par.size(); i++) {
        MMseqsParameter* p = par[i];
        if (p->name != x.name)
            newParamList.push_back(p);
    }
    return newParamList;
}

void Parameters::overrideParameterDescription(MMseqsParameter& par, const char *description, const char *regex, int category) {
    if (description != NULL) {
        par.description = description;
    }
    if (regex != NULL) {
        par.regex = regex;
    }
    if (category != 0) {
        par.category = category;
    }
}

std::vector<int> Parameters::getOutputFormat(int formatMode, const std::string &outformat, bool &needSequences, bool &needBacktrace, bool &needFullHeaders,
                                             bool &needLookup, bool &needSource, bool &needTaxonomyMapping, bool &needTaxonomy) {
    std::vector<int> formatCodes;
    if (formatMode == Parameters::FORMAT_ALIGNMENT_SAM || formatMode == Parameters::FORMAT_ALIGNMENT_HTML) {
        needSequences = true;
        needBacktrace = true;
        return formatCodes;
    }
    std::vector<std::string> outformatSplit = Util::split(outformat, ",");
    int code = 0;
    for (size_t i = 0; i < outformatSplit.size(); ++i) {
        if(outformatSplit[i].compare("query") == 0){ code = Parameters::OUTFMT_QUERY;}
        else if (outformatSplit[i].compare("target") == 0){ code = Parameters::OUTFMT_TARGET;}
        else if (outformatSplit[i].compare("evalue") == 0){ code = Parameters::OUTFMT_EVALUE;}
        else if (outformatSplit[i].compare("gapopen") == 0){ code = Parameters::OUTFMT_GAPOPEN;}
        else if (outformatSplit[i].compare("pident") == 0){ code = Parameters::OUTFMT_PIDENT;}
        else if (outformatSplit[i].compare("fident") == 0){ code = Parameters::OUTFMT_FIDENT;}
        else if (outformatSplit[i].compare("nident") == 0){ code = Parameters::OUTFMT_NIDENT;}
        else if (outformatSplit[i].compare("qstart") == 0){ code = Parameters::OUTFMT_QSTART;}
        else if (outformatSplit[i].compare("qend") == 0){ code = Parameters::OUTFMT_QEND;}
        else if (outformatSplit[i].compare("qlen") == 0){ code = Parameters::OUTFMT_QLEN;}
        else if (outformatSplit[i].compare("tstart") == 0){ code = Parameters::OUTFMT_TSTART;}
        else if (outformatSplit[i].compare("tend") == 0){ code = Parameters::OUTFMT_TEND;}
        else if (outformatSplit[i].compare("tlen") == 0){ code = Parameters::OUTFMT_TLEN;}
        else if (outformatSplit[i].compare("alnlen") == 0){ code = Parameters::OUTFMT_ALNLEN;}
        else if (outformatSplit[i].compare("raw") == 0){ needSequences = true; code = Parameters::OUTFMT_RAW;}
        else if (outformatSplit[i].compare("bits") == 0){ code = Parameters::OUTFMT_BITS;}
        else if (outformatSplit[i].compare("cigar") == 0){ needBacktrace = true; code = Parameters::OUTFMT_CIGAR;}
        else if (outformatSplit[i].compare("qseq") == 0){ needSequences = true; code = Parameters::OUTFMT_QSEQ;}
        else if (outformatSplit[i].compare("tseq") == 0){ needSequences = true; code = Parameters::OUTFMT_TSEQ;}
        else if (outformatSplit[i].compare("qheader") == 0){ needFullHeaders = true; code = Parameters::OUTFMT_QHEADER;}
        else if (outformatSplit[i].compare("theader") == 0){ needFullHeaders = true; code = Parameters::OUTFMT_THEADER;}
        else if (outformatSplit[i].compare("qaln") == 0){ needBacktrace = true; needSequences = true; code = Parameters::OUTFMT_QALN;}
        else if (outformatSplit[i].compare("taln") == 0){ needBacktrace = true; needSequences = true; code = Parameters::OUTFMT_TALN;}
        else if (outformatSplit[i].compare("qframe") == 0){ code = Parameters::OUTFMT_QFRAME;}
        else if (outformatSplit[i].compare("tframe") == 0){ code = Parameters::OUTFMT_TFRAME;}
        else if (outformatSplit[i].compare("mismatch") == 0){ code = Parameters::OUTFMT_MISMATCH;}
        else if (outformatSplit[i].compare("qcov") == 0){ code = Parameters::OUTFMT_QCOV;}
        else if (outformatSplit[i].compare("tcov") == 0){ code = Parameters::OUTFMT_TCOV;}
        else if (outformatSplit[i].compare("qset") == 0){ needLookup = true; needSource = true; code = Parameters::OUTFMT_QSET;}
        else if (outformatSplit[i].compare("qsetid") == 0){ needLookup = true; needSource = true; code = Parameters::OUTFMT_QSETID;}
        else if (outformatSplit[i].compare("tset") == 0){ needLookup = true; code = Parameters::OUTFMT_TSET;}
        else if (outformatSplit[i].compare("tsetid") == 0){ needLookup = true; needSource = true; code = Parameters::OUTFMT_TSETID;}
        else if (outformatSplit[i].compare("taxid") == 0){ needTaxonomyMapping = true; code = Parameters::OUTFMT_TAXID;}
        else if (outformatSplit[i].compare("taxname") == 0){ needTaxonomyMapping = true; needTaxonomy = true; code = Parameters::OUTFMT_TAXNAME;}
        else if (outformatSplit[i].compare("taxlineage") == 0){ needTaxonomyMapping = true; needTaxonomy = true; code = Parameters::OUTFMT_TAXLIN;}
        else if (outformatSplit[i].compare("qorfstart") == 0){ code = Parameters::OUTFMT_QORFSTART;}
        else if (outformatSplit[i].compare("qorfend") == 0){ code = Parameters::OUTFMT_QORFEND;}
        else if (outformatSplit[i].compare("torfstart") == 0){ code = Parameters::OUTFMT_TORFSTART;}
        else if (outformatSplit[i].compare("torfend") == 0){ code = Parameters::OUTFMT_TORFEND;}
        else if (outformatSplit[i].compare("empty") == 0){ code = Parameters::OUTFMT_EMPTY;}
        else {
            Debug(Debug::ERROR) << "Format code " << outformatSplit[i] << " does not exist.";
            EXIT(EXIT_FAILURE);
        }
        formatCodes.push_back(code);
    }
    return formatCodes;
}<|MERGE_RESOLUTION|>--- conflicted
+++ resolved
@@ -1456,29 +1456,27 @@
 void Parameters::initMatrices() {
     // set up substituionMatrix
     for(size_t i = 0 ; i < substitutionMatrices.size(); i++) {
-        bool isAminoAcid = (strcmp(scoringMatrixFile.aminoacids, substitutionMatrices[i].name.c_str()) == 0);
-        bool isNucleotide = (strcmp(scoringMatrixFile.nucleotides, substitutionMatrices[i].name.c_str()) == 0);
-        bool isSeedAminoAcid = (strcmp(seedScoringMatrixFile.aminoacids, substitutionMatrices[i].name.c_str()) == 0);
-        bool isSeedNucleotide = (strcmp(seedScoringMatrixFile.nucleotides, substitutionMatrices[i].name.c_str()) == 0);
-        if (isAminoAcid || isNucleotide || isSeedAminoAcid || isSeedNucleotide) {
-            std::string matrixData((const char *) substitutionMatrices[i].subMatData, substitutionMatrices[i].subMatDataLen);
+        bool isAminoAcid   = scoringMatrixFile.values.aminoacid() == substitutionMatrices[i].name;
+        bool isNucleotide  = scoringMatrixFile.values.nucleotide() == substitutionMatrices[i].name;
+        bool isSeedAminoAcid   = seedScoringMatrixFile.values.aminoacid() == substitutionMatrices[i].name;
+        bool isSeedNucleotide  = seedScoringMatrixFile.values.nucleotide() == substitutionMatrices[i].name;
+        if (isAminoAcid || isNucleotide|| isSeedAminoAcid|| isSeedNucleotide) {
+            std::string matrixData((const char *)substitutionMatrices[i].subMatData, substitutionMatrices[i].subMatDataLen);
             std::string matrixName = substitutionMatrices[i].name;
-            if (isAminoAcid) {
-                free(scoringMatrixFile.aminoacids);
-                scoringMatrixFile.aminoacids = BaseMatrix::serialize(matrixName, matrixData);
-            }
-            if (isNucleotide) {
-                free(scoringMatrixFile.nucleotides);
-                scoringMatrixFile.nucleotides = BaseMatrix::serialize(matrixName, matrixData);
-            }
-            if (isSeedAminoAcid) {
-                free(seedScoringMatrixFile.aminoacids);
-                seedScoringMatrixFile.aminoacids = BaseMatrix::serialize(matrixName, matrixData);
-            }
-            if (isSeedNucleotide) {
-                free(seedScoringMatrixFile.nucleotides);
-                seedScoringMatrixFile.nucleotides = BaseMatrix::serialize(matrixName, matrixData);
-            }
+            char* serialized = BaseMatrix::serialize(matrixName, matrixData);
+            if(isAminoAcid) {
+                scoringMatrixFile.values.aminoacid(serialized);
+            }
+            if(isNucleotide) {
+                scoringMatrixFile.values.nucleotide(serialized);
+            }
+            if(isSeedAminoAcid) {
+                seedScoringMatrixFile.values.aminoacid(serialized);
+            }
+            if(isSeedNucleotide) {
+                seedScoringMatrixFile.values.nucleotide(serialized);
+            }
+            free(serialized);
         }
     }
 }
@@ -1880,35 +1878,7 @@
             EXIT(EXIT_FAILURE);
     }
 
-<<<<<<< HEAD
-    // set up substituionMatrix
-    for(size_t i = 0 ; i < substitutionMatrices.size(); i++) {
-        bool isAminoAcid   = scoringMatrixFile.values.aminoacid() == substitutionMatrices[i].name;
-        bool isNucleotide  = scoringMatrixFile.values.nucleotide() == substitutionMatrices[i].name;
-        bool isSeedAminoAcid   = seedScoringMatrixFile.values.aminoacid() == substitutionMatrices[i].name;
-        bool isSeedNucleotide  = seedScoringMatrixFile.values.nucleotide() == substitutionMatrices[i].name;
-        if (isAminoAcid || isNucleotide|| isSeedAminoAcid|| isSeedNucleotide) {
-            std::string matrixData((const char *)substitutionMatrices[i].subMatData, substitutionMatrices[i].subMatDataLen);
-            std::string matrixName = substitutionMatrices[i].name;
-            char* serialized = BaseMatrix::serialize(matrixName, matrixData);
-            if(isAminoAcid) {
-                scoringMatrixFile.values.aminoacid(serialized);
-            }
-            if(isNucleotide) {
-                scoringMatrixFile.values.nucleotide(serialized);
-            }
-            if(isSeedAminoAcid) {
-                seedScoringMatrixFile.values.aminoacid(serialized);
-            }
-            if(isSeedNucleotide) {
-                seedScoringMatrixFile.values.nucleotide(serialized);
-            }
-            free(serialized);
-        }
-    }
-=======
     initMatrices();
->>>>>>> 139e4502
 
     if (ignorePathCountChecks == false) {
         checkIfDatabaseIsValid(command, argc, pargv, isStartVar, isMiddleVar, isEndVar);
