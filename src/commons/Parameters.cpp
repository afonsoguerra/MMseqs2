#include "Parameters.h"
#include "Sequence.h"
#include "Debug.h"
#include "Util.h"

#include <iomanip>
#include <regex.h>
#include <string>
#include <sstream>
#include <climits>

#ifdef OPENMP
#include <omp.h>
#endif

Parameters::Parameters():
        PARAM_S(PARAM_S_ID,"-s", "Sensitivity","[real]\tSensitivity in the range [1.0:10.0]. From low (1.0) to high (10.0) sensitivity.", typeid(float), (void *) &sensitivity, "^[0-9]*(\\.[0-9]+)?$"),
        PARAM_K(PARAM_K_ID,"-k", "K-mer size", "[int]\tk-mer size in the range [4:7]",typeid(int),  (void *) &kmerSize, "^[6-7]{1}$"),
        PARAM_THREADS(PARAM_THREADS_ID,"--threads", "Threads", "[int]\tNumber of cores used for the computation (uses all cores by default)",typeid(int), (void *) &threads, "^[1-9]{1}[0-9]*$"),
        PARAM_ALPH_SIZE(PARAM_ALPH_SIZE_ID,"--alph-size", "Alphabet size", "[int]\tAmino acid alphabet size[2,21]",typeid(int),(void *) &alphabetSize, "^[1-9]{1}[0-9]{1}$"),
        PARAM_MAX_SEQ_LEN(PARAM_MAX_SEQ_LEN_ID,"--max-seq-len","Max. sequence length", "[int]\tMaximum sequence length[1,32768]",typeid(int), (void *) &maxSeqLen, "^[1-9]{1}[0-9]*$"),
        PARAM_PROFILE(PARAM_PROFILE_ID,"--profile", "Profile", "\tHMM Profile input",typeid(bool),(void *) &profile, ""),
        PARAM_NUCL(PARAM_NUCL_ID,"--nucl", "Nucleotid","\tNucleotide sequences input",typeid(bool),(void *) &nucl , ""),
        PARAM_DIAGONAL_SCORING(PARAM_DIAGONAL_SCORING_ID,"--diag-score", "Diagonal Scoring", "\tUse diagonal score for sorting the prefilter results[0,1]", typeid(int),(void *) &diagonalScoring, "^[0-1]{1}$"),
        PARAM_MIN_DIAG_SCORE(PARAM_MIN_DIAG_SCORE_ID,"--min-diag-score", "Minimum Diagonal score", "[int]\tAccepts only hits with a ungapped diagonal score above the min score threshold", typeid(int),(void *) &minDiagScoreThr, "^[0-9]{1}[0-9]*$"),
        PARAM_K_SCORE(PARAM_K_SCORE_ID,"--k-score", "K-score", "[int]\tSet the K-mer threshold for the K-mer generation",typeid(int),(void *) &kmerScore,  "^[1-9]{1}[0-9]*$"),
        PARAM_MAX_SEQS(PARAM_MAX_SEQS_ID,"--max-seqs", "Max. results per query", "[int]\tMaximum result sequences per query",typeid(int),(void *) &maxResListLen, "^[1-9]{1}[0-9]*$"),
        PARAM_SPLIT(PARAM_SPLIT_ID,"--split", "Split DB", "[int]\tSplits target set in n equally distributed chunks",typeid(int),(void *) &split,  "^[1-9]{1}[0-9]*$"),
        PARAM_SPLIT_MODE(PARAM_SPLIT_MODE_ID,"--split-mode", "Split mode", "[int]\tMPI Option: Target set: 0 (low memory) or query set: 1 (faster but memory intensive)",typeid(int),(void *) &splitMode,  "^[0-1]{1}$"),
        PARAM_SPLIT_AMINOACID(PARAM_SPLIT_AMINOACID_ID,"--split-aa", "Split by amino acid","\tTry to find the best split for the target database by amino acid count instead",typeid(bool), (void *) &splitAA, "$"),
        PARAM_SUB_MAT(PARAM_SUB_MAT_ID,"--sub-mat", "Sub Matrix", "[file]\tAmino acid substitution matrix file",typeid(std::string),(void *) &scoringMatrixFile, ""),
        PARAM_SEARCH_MODE(PARAM_SEARCH_MODE_ID,"--search-mode", "Search mode", "[int]\tSearch mode. Local: 1 Local fast: 2",typeid(int), (void *) &searchMode, "^[0-2]{1}$"),
        PARAM_NO_COMP_BIAS_CORR(PARAM_NO_COMP_BIAS_CORR_ID,"--comp-bias-corr", "Compositional bias","[int]\tSwitch off local amino acid composition bias correction[0,1]",typeid(int), (void *) &compBiasCorrection, "^[0-1]{1}$"),
        PARAM_SPACED_KMER_MODE(PARAM_SPACED_KMER_MODE_ID,"--spaced-kmer-mode", "Spaced Kmer", "[int]\tSpaced kmers mode (use consecutive pattern). Disable: 0, Enable: 1",typeid(int), (void *) &spacedKmer,  "^[0-1]{1}" ),
        PARAM_KEEP_TEMP_FILES(PARAM_KEEP_TEMP_FILES_ID,"--keep-tmp-files", "Keep-tmp-files" ,"\tDo not delete temporary files.",typeid(bool),(void *) &keepTempFiles, ""),
// alignment
        PARAM_ALIGNMENT_MODE(PARAM_ALIGNMENT_MODE_ID,"--alignment-mode", "Alignment mode", "[int]\tAlignment mode 0=fastest based on parameters, 1=score; 2=score,cov,start/end pos; 3=score,cov,start/end pos,seq.id",typeid(int), (void *) &alignmentMode, "^[0-4]{1}$"),
        PARAM_E(PARAM_E_ID,"-e", "E-value threshold", "[real]\tMaximum e-value[0.0,1.0]",typeid(float), (void *) &evalThr, "^[0-9]*(\\.[0-9]+)?$"),
        PARAM_C(PARAM_C_ID,"-c", "Coverage threshold", "[real]\tMinimum alignment coverage [0.0,1.0]",typeid(float), (void *) &covThr, "^0(\\.[0-9]+)?|1\\.0$"),
        PARAM_FRAG_MERGE(PARAM_FRAG_MERGE_ID,"--frag-merge", "Detect fragments", "\tAdd Hits with cov > 0.95 and seq. id > 0.90",typeid(bool), (void *) &fragmentMerge, ""),
        PARAM_MAX_REJECTED(PARAM_MAX_REJECTED_ID,"--max-rejected", "Max Reject", "[int]\tMaximum rejected alignments before alignment calculation for a query is aborted",typeid(int),(void *) &maxRejected, "^[1-9]{1}[0-9]*$"),
// clustering
        PARAM_MIN_SEQ_ID(PARAM_MIN_SEQ_ID_ID,"--min-seq-id", "Seq. Id Threshold","[real]\tMinimum sequence identity of sequences in a cluster[0.0,1.0]",typeid(float), (void *) &seqIdThr, "[0-9]*(\\.[0-9]+)?$"),
        PARAM_CLUSTER_MODE(PARAM_CLUSTER_MODE_ID,"--cluster-mode", "Cluster mode", "\t0 Setcover, 1 connected component, 2 Greedy clustering by sequence length",typeid(int), (void *) &clusteringMode, "[0-3]{1}$"),
        PARAM_CASCADED(PARAM_CASCADED_ID,"--cascaded", "Cascaded clustering", "\tStart the cascaded instead of simple clustering workflow",typeid(bool), (void *) &cascaded, ""),
//affinity clustering
        PARAM_MAXITERATIONS(PARAM_MAXITERATIONS_ID,"--max-iterations", "Max depth connected component", "[int]\tMaximum depth of breadth first search in connected component",typeid(int), (void *) &maxIteration,  "^[1-9]{1}[0-9]*$"),
        PARAM_SIMILARITYSCORE(PARAM_SIMILARITYSCORE_ID,"--similarity-type", "Similarity type", "\tType of score used for clustering [1:5]. 1=alignment score. 2=coverage 3=sequence identity 4=E-value 5= Score per Column ",typeid(int),(void *) &similarityScoreType,  "^[1-9]{1}[0-9]*$"),
// logging
        PARAM_V(PARAM_V_ID,"-v", "Verbosity","\tVerbosity level: 0=NOTHING, 1=ERROR, 2=WARNING, 3=INFO",typeid(int), (void *) &verbosity, "^[0-3]{1}$"),
// create profile (HMM, PSSM)
        PARAM_PROFILE_TYPE(PARAM_PROFILE_TYPE_ID,"--profile-type", "Profile type", "[int]\tMPI Option: HMM 0 or PSSM",typeid(int),(void *) &profileMode,  "^[0-1]{1}$"),

// clustering workflow
        PARAM_NO_AUTOMATED_THRESHOLD(PARAM_NO_AUTOMATED_THRESHOLD_ID, "--no-automatic-threshold", "No Automatic Threshold", "\tPrevent mmseqs from changing sensitivity and cascaded clustering settings", typeid(bool), (void *) &noAutomaticThreshold, ""),
// search workflow
        PARAM_NUM_ITERATIONS(PARAM_NUM_ITERATIONS_ID, "--num-iterations", "Number search iterations","[int]\tSearch iterations",typeid(int),(void *) &numIterations, "^[1-9]{1}[0-9]*$"),
// Orfs
        PARAM_ORF_MIN_LENGTH(PARAM_ORF_MIN_LENGTH_ID, "--min-length", "Min orf length", "[int]\tMinimum nucleotide length of open reading frame to be extracted from fasta file",typeid(int),(void *) &orfMinLength, "^[1-9]{1}[0-9]*$"),
        PARAM_ORF_MAX_LENGTH(PARAM_ORF_MAX_LENGTH_ID, "--max-length", "Max orf length", "[int]\tMaximum nucleotide length of open reading frame to be extracted from fasta file.",typeid(int),(void *) &orfMaxLength, "^[1-9]{1}[0-9]*$"),
        PARAM_ORF_MAX_GAP(PARAM_ORF_MAX_GAP_ID, "--max-gaps", "Max orf gaps", "[int]\tMaximum number of gaps or unknown residues before an open reading frame is rejected",typeid(int),(void *) &orfMaxGaps, "^(0|[1-9]{1}[0-9]*)$"),
        PARAM_ORF_SKIP_INCOMPLETE(PARAM_ORF_SKIP_INCOMPLETE_ID,"--skip-incomplete", "Skip incomplete orfs", "\tSkip orfs that have only an end or only a start",typeid(bool),(void *) &orfSkipIncomplete, ""),
        PARAM_ORF_FORWARD_FRAMES(PARAM_ORF_FORWARD_FRAMES_ID, "--forward-frames", "Forward Frames", "\tComma-seperated list of ORF frames on the forward strand to be extracted", typeid(std::string), (void *) &forwardFrames, ""),
        PARAM_ORF_REVERSE_FRAMES(PARAM_ORF_REVERSE_FRAMES_ID, "--reverse-frames", "Reverse Frames", "\tComma-seperated list of ORF frames on the reverse strand to be extracted", typeid(std::string), (void *) &reverseFrames, ""),
        PARAM_USE_HEADER(PARAM_USE_HEADER_ID,"--use-fasta-header", "Use fasta header", "\tUse the id parsed from the fasta header as the index key instead of using incrementing numeric identifiers",typeid(bool),(void *) &useHeader, ""),
        PARAM_ID_OFFSET(PARAM_ID_OFFSET_ID, "--id-offset", "Offset of numeric ids", "[int]\tNumeric ids in index file are offset by this value ",typeid(int),(void *) &identifierOffset, "^(0|[1-9]{1}[0-9]*)$"),
        PARAM_USE_HEADER_FILE(PARAM_USE_HEADER_FILE_ID, "--use-header-file", "Use ffindex header", "\tUse the ffindex header file instead of the body to map the entry keys",typeid(bool),(void *) &useHeaderFile, ""),
        PARAM_GFF_TYPE(PARAM_GFF_TYPE_ID,"--gff-type", "GFF Type", "\tType in the GFF file to filter by",typeid(std::string),(void *) &gffType, ""),
        PARAM_TRANSLATION_TABLE(PARAM_TRANSLATION_TABLE_ID,"--translation-table", "Translation Table", "\t1=CANONICAL, 2=VERT_MITOCHONDRIAL, 3=YEAST_MITOCHONDRIAL, 4=MOLD_MITOCHONDRIAL, 5=INVERT_MITOCHONDRIAL, 6=CILIATE, 9=FLATWORM_MITOCHONDRIAL, 10=EUPLOTID, 11=PROKARYOTE, 12=ALT_YEAST, 13=ASCIDIAN_MITOCHONDRIAL, 14=ALT_FLATWORM_MITOCHONDRIAL, 15=BLEPHARISMA, 16=CHLOROPHYCEAN_MITOCHONDRIAL, 21=TREMATODE_MITOCHONDRIAL, 22=SCENEDESMUS_MITOCHONDRIAL, 23=THRAUSTOCHYTRIUM_MITOCHONDRIAL, 24=PTEROBRANCHIA_MITOCHONDRIAL, 25=GRACILIBACTERI (Note gaps between tables)", typeid(int),(void *) &translationTable, "(^[1-6]{1}$|9|10|11|12|13|14|15|16|21|22|23|24|25)"),
        PARAM_MIN_SEQUENCES(PARAM_MIN_SEQUENCES_ID,"--min-sequences", "Min Sequences", "[int]\tMinimum number of sequences a cluster may contain", typeid(int),(void *) &minSequences,"^[1-9]{1}[0-9]*$"),
        PARAM_FILTER_COL(PARAM_FILTER_COL_ID,"--filter-column", "Filter column", "[int]\tColumn", typeid(int),(void *) &filterColumn,"^[1-9]{1}[0-9]*$"),
        PARAM_FILTER_REGEX(PARAM_FILTER_REGEX_ID,"--filter-regex", "Filter regex", "[text]\tRegex to select column (example float: [0-9]*(.[0-9]+)? int:[1-9]{1}[0-9])", typeid(std::string),(void *) &filterColumnRegex,"^.*$")
{
    // alignment
    alignment.push_back(PARAM_ALIGNMENT_MODE);
    alignment.push_back(PARAM_E);
    alignment.push_back(PARAM_C);
    alignment.push_back(PARAM_FRAG_MERGE);
    alignment.push_back(PARAM_NO_COMP_BIAS_CORR);
    alignment.push_back(PARAM_MIN_SEQ_ID);
    alignment.push_back(PARAM_MAX_SEQ_LEN);
    alignment.push_back(PARAM_MAX_SEQS);
    alignment.push_back(PARAM_MAX_REJECTED);
    alignment.push_back(PARAM_NUCL);
    alignment.push_back(PARAM_PROFILE);
    alignment.push_back(PARAM_SUB_MAT);
    alignment.push_back(PARAM_THREADS);
    alignment.push_back(PARAM_V);

    // prefilter
    prefilter.push_back(PARAM_S);
    prefilter.push_back(PARAM_K);
    prefilter.push_back(PARAM_K_SCORE);
    prefilter.push_back(PARAM_ALPH_SIZE);
    prefilter.push_back(PARAM_MAX_SEQ_LEN);
    prefilter.push_back(PARAM_PROFILE);
    prefilter.push_back(PARAM_NUCL);
    prefilter.push_back(PARAM_MAX_SEQS);
    prefilter.push_back(PARAM_SPLIT);
    prefilter.push_back(PARAM_SPLIT_MODE);
    prefilter.push_back(PARAM_SEARCH_MODE);
    prefilter.push_back(PARAM_NO_COMP_BIAS_CORR);
    prefilter.push_back(PARAM_DIAGONAL_SCORING);
    prefilter.push_back(PARAM_MIN_DIAG_SCORE);
    prefilter.push_back(PARAM_SPACED_KMER_MODE);
    prefilter.push_back(PARAM_SUB_MAT);
    prefilter.push_back(PARAM_THREADS);
    prefilter.push_back(PARAM_V);

    // clustering
    clustering.push_back(PARAM_CLUSTER_MODE);
    clustering.push_back(PARAM_MAX_SEQS);
    clustering.push_back(PARAM_V);
    clustering.push_back(PARAM_MAXITERATIONS);
    clustering.push_back(PARAM_SIMILARITYSCORE);
    clustering.push_back(PARAM_THREADS);


    // find orf
    onlyverbosity.push_back(PARAM_V);

    // create profile db
    createprofiledb.push_back(PARAM_SUB_MAT);
    createprofiledb.push_back(PARAM_PROFILE_TYPE);
    createprofiledb.push_back(PARAM_NO_COMP_BIAS_CORR);
    createprofiledb.push_back(PARAM_THREADS);
    createprofiledb.push_back(PARAM_V);

    // extract orf
    extractorf.push_back(PARAM_ORF_MIN_LENGTH);
    extractorf.push_back(PARAM_ORF_MAX_LENGTH);
    extractorf.push_back(PARAM_ORF_MAX_GAP);
    extractorf.push_back(PARAM_ORF_SKIP_INCOMPLETE);
    extractorf.push_back(PARAM_ORF_FORWARD_FRAMES);
    extractorf.push_back(PARAM_ORF_REVERSE_FRAMES);
    extractorf.push_back(PARAM_USE_HEADER);
    extractorf.push_back(PARAM_ID_OFFSET);

    // splitffindex
    splitffindex.push_back(PARAM_SPLIT);
    splitffindex.push_back(PARAM_SPLIT_AMINOACID);

    // format alignment
    createprofiledb.push_back(PARAM_V);

    // create index
    createindex.push_back(PARAM_K);
    createindex.push_back(PARAM_ALPH_SIZE);
    createindex.push_back(PARAM_MAX_SEQ_LEN);
    createindex.push_back(PARAM_SPLIT);
    createindex.push_back(PARAM_SUB_MAT);
    createindex.push_back(PARAM_SEARCH_MODE);
    createindex.push_back(PARAM_SPACED_KMER_MODE);
    createindex.push_back(PARAM_V);

    // create db
    createdb.push_back(PARAM_USE_HEADER);
    createdb.push_back(PARAM_ID_OFFSET);
    createdb.push_back(PARAM_V);

    // rebuildfasta
    rebuildfasta.push_back(PARAM_USE_HEADER_FILE);
    rebuildfasta.push_back(PARAM_V);

    // gff2ffindex
    gff2ffindex.push_back(PARAM_GFF_TYPE);
    gff2ffindex.push_back(PARAM_USE_HEADER);
    gff2ffindex.push_back(PARAM_ID_OFFSET);
    gff2ffindex.push_back(PARAM_V);

    searchworkflow = combineList(alignment, prefilter);
    searchworkflow.push_back(PARAM_NUM_ITERATIONS);

    clusteringWorkflow = combineList(prefilter, alignment);
    clusteringWorkflow = combineList(clusteringWorkflow, clustering);
    clusteringWorkflow.push_back(PARAM_CASCADED);
    clusteringWorkflow.push_back(PARAM_NO_AUTOMATED_THRESHOLD);
    clusteringWorkflow.push_back(PARAM_KEEP_TEMP_FILES);

    clusterUpdate = combineList(alignment, prefilter);
    clusterUpdate = combineList(clusterUpdate, clustering);

    // translate nucleotide
    translateNucleotide.push_back(PARAM_TRANSLATION_TABLE);
    translateNucleotide.push_back(PARAM_V);

    // addSequences
    addSequences.push_back(PARAM_MIN_SEQUENCES);
    addSequences.push_back(PARAM_V);

<<<<<<< HEAD
    // filterDb
    filterDb.push_back(PARAM_FILTER_COL);
    filterDb.push_back(PARAM_FILTER_REGEX);
    filterDb.push_back(PARAM_THREADS);
    filterDb.push_back(PARAM_V);

=======
    checkSaneEnvironment();
>>>>>>> a716a8c9
    setDefaults();
}

Parameters::~Parameters(){
    createdb.clear();
    createindex.clear();
    splitffindex.clear();
    extractorf.clear();
    onlyverbosity.clear();
    clustering.clear();
    alignment.clear();
    prefilter.clear();
    createprofiledb.clear();
    rebuildfasta.clear();
    gff2ffindex.clear();
}

void Parameters::printUsageMessage(std::string programUsageHeader,
                                   std::vector<MMseqsParameter> parameters){
    std::stringstream ss;
    ss << programUsageHeader << std::endl;
    for(std::size_t i = 0; i < parameters.size(); i++) {
        ss << std::setw(25) << std::left << parameters[i].name << parameters[i].description <<
              " (default=";
        if (typeid(int) == parameters[i].type) {
            ss <<  *((int *) parameters[i].value);
        }else if(typeid(float) == parameters[i].type){
            ss <<  *((float *) parameters[i].value);
        }else if(typeid(bool) == parameters[i].type) {
            std::string out = (*((bool *) parameters[i].value))? "true" : "false";
            ss << out;
        }else if (typeid(std::string) == parameters[i].type) {
            ss << ((std::string *)parameters[i].value)->c_str();
        }
        ss << ")" << std::endl;
    }
    Debug(Debug::INFO) << ss.str();
}

int compileRegex(regex_t * regex, const char * regexText){
    int status = regcomp(regex, regexText, REG_EXTENDED | REG_NEWLINE);
    if (status != 0 ){
        Debug(Debug::ERROR) << "Error in regex " << regexText << "\n";
        EXIT(EXIT_FAILURE);
    }
    return 0;
}

void Parameters::parseParameters(int argc, const char* pargv[],
                                 std::string programUsageHeader,
                                 std::vector<MMseqsParameter> par,
                                 size_t requiredParameterCount,
                                 bool printPar)
{
    //ops.exceptions(std::ios::eofbit); // throw exception when parsing error
    std::vector<std::string> getFilename;
    size_t parametersFound = 0;
    for(int argIdx = 0; argIdx < argc; argIdx++ ){
        // it is a parameter if it starts with - or --
        if ((pargv[argIdx][0] == '-' && pargv[argIdx][1] == '-') || (pargv[argIdx][0] == '-')) {
            std::string parameter(pargv[argIdx]);
            for(size_t parIdx = 0; parIdx < par.size(); parIdx++){
                if(parameter.compare(par[parIdx].name) == 0) {
                    if (typeid(int) == par[parIdx].type) {
                        regex_t regex;
                        compileRegex(&regex, par[parIdx].regex);
                        int nomatch = regexec(&regex, pargv[argIdx+1], 0, NULL, 0);
                        regfree(&regex);
                        // if no match found or two matches found (we want exactly one match)
                        if (nomatch){
                            printUsageMessage(programUsageHeader, par);
                            Debug(Debug::INFO) << "Error in argument " << par[parIdx].name << "\n";
                            EXIT(EXIT_FAILURE);
                        }else{
                            *((int *) par[parIdx].value) = atoi(pargv[argIdx+1]);
                            par[parIdx].wasSet = true;
                        }
                        argIdx++;
                    } else if (typeid(float) == par[parIdx].type) {
                        regex_t regex;
                        compileRegex(&regex, par[parIdx].regex);
                        int nomatch = regexec(&regex, pargv[argIdx+1], 0, NULL, 0);
                        regfree(&regex);
                        if (nomatch){
                            printUsageMessage(programUsageHeader, par);
                            Debug(Debug::INFO) << "Error in argument " << par[parIdx].name << "\n";
                            EXIT(EXIT_FAILURE);
                        }else{
                            *((float *) par[parIdx].value) = atof(pargv[argIdx+1]);
                            par[parIdx].wasSet = true;
                        }
                        argIdx++;
                    } else if (typeid(std::string) == par[parIdx].type) {
                        std::string val(pargv[argIdx+1]);
                        if(val.length() != 0){
                            std::string * currVal = ((std::string *)par[parIdx].value);
                            currVal->assign( val );
                            par[parIdx].wasSet = true;
                        }
                        argIdx++;
                    } else if (typeid(bool) == par[parIdx].type) {
                        bool * value = (bool *) par[parIdx].value;
                        par[parIdx].wasSet = true;
                        // toggle Value
                        *value = !*value;
                    } else {
                        Debug(Debug::ERROR) << "Wrong parameter type in parseParameters. Please inform developer\n";
                        EXIT(EXIT_FAILURE);
                    }
                }
            }
            parametersFound++;
        } else { // it is a filename if its not a parameter
            getFilename.push_back(pargv[argIdx]);
        }
    }
    //TODO make remain parameter logic (
    //if(parametersFound + getFilename.size() < argc)

    if (profile){
        querySeqType  = Sequence::HMM_PROFILE;
        targetSeqType = Sequence::AMINO_ACIDS;
    }
    if (nucl){
        querySeqType  = Sequence::NUCLEOTIDES;
        targetSeqType = Sequence::NUCLEOTIDES;
    }

    if (querySeqType == Sequence::NUCLEOTIDES){
        alphabetSize = 5;
    }

    if(getFilename.size() < requiredParameterCount){
        printUsageMessage(programUsageHeader, par);
        Debug(Debug::INFO) << requiredParameterCount << " Database paths are required" << "\n";
        EXIT(EXIT_FAILURE);
    }

    switch (getFilename.size()) {
        case 5:
            db5 = getFilename[4];
            db5Index = db5 + ".index";
        case 4:
            db4 = getFilename[3];
            db4Index = db4 + ".index";
        case 3:
            db3 = getFilename[2];
            db3Index = db3 + ".index";
        case 2:
            db2 = getFilename[1];
            db2Index = db2 + ".index";
        case 1:
            db1 = getFilename[0];
            db1Index = db1 + ".index";
            break;
        default:
            printUsageMessage(programUsageHeader, par);
            Debug(Debug::INFO) << "Unrecognized parameters!" << "\n";
            printParameters(argc, pargv, par);
            EXIT(EXIT_FAILURE);
    }
    if(printPar == true) {
        printParameters(argc, pargv, par);
    }
}

void Parameters::printParameters(int argc, const char* pargv[],
                                 std::vector<MMseqsParameter> par){
    Debug(Debug::WARNING) << "Program call:\n";
    for (int i = 0; i < argc; i++)
        Debug(Debug::WARNING) << pargv[i] << " ";
    Debug(Debug::WARNING) << "\n\n";
    std::stringstream ss;
    for (size_t i = 0; i < par.size(); i++) {
        ss << std::setw(25) << std::left << par[i].display;
        if(typeid(int) == par[i].type ){
            ss << *((int *)par[i].value);
        } else if(typeid(float) == par[i].type ){
            ss << *((float *)par[i].value);
        }else if(typeid(std::string) == par[i].type ){
            ss << *((std::string *) par[i].value);
        }else if (typeid(bool) == par[i].type){
            bool value = *((bool *)par[i].value);
            std::string valueStr = (value == true) ? "on" : "off";
            ss << valueStr;
        }
        ss << "\n";
    }

    Debug(Debug::WARNING) << ss.str() << "\n";
}

void Parameters::serialize( std::ostream &stream )  {
}

void Parameters::deserialize( std::istream &stream ) {

}

void Parameters::checkSaneEnvironment() {
    bool isInsane = false;

    char* mmdirStr = getenv("MMDIR");
    if (mmdirStr == NULL){
        Debug(Debug::ERROR) << "Please set the environment variable $MMDIR to your MMSEQS installation directory.\n";
        isInsane = true;
    }

    if(isInsane) {
        EXIT(EXIT_FAILURE);
    }
}

void Parameters::setDefaults() {
    mmdir = getenv("MMDIR");
    scoringMatrixFile = mmdir;
    scoringMatrixFile.append("/data/blosum62.out");

    kmerSize =  6;
    kmerScore = INT_MAX;
    alphabetSize = 21;
    maxSeqLen = 32768; // 2^15
    maxResListLen = 300;
    sensitivity = 4;
    split = 1;
    splitMode = TARGET_DB_SPLIT;
    splitAA = false;
    querySeqType  = Sequence::AMINO_ACIDS;
    targetSeqType = Sequence::AMINO_ACIDS;
    numIterations = 1;
    threads = 1;
#ifdef OPENMP
    threads = omp_get_max_threads();
#endif
    compBiasCorrection = 1;
    diagonalScoring = 1;
    minDiagScoreThr = 0;
    spacedKmer = true;
    searchMode = SEARCH_LOCAL_FAST;
    profile = false;
    nucl = false;
    zscoreThr = 50.0f;

    alignmentMode = 0;
    evalThr = 0.001;
    covThr = 0.0;
    fragmentMerge = false;
    maxRejected = INT_MAX;
    seqIdThr = 0.0;

    clusteringMode = Parameters::SET_COVER;
    validateClustering = 0;
    cascaded = false;

    // affinity clustering
    maxIteration=1000;
    similarityScoreType=APC_SEQID;

    // Clustering workflow
    noAutomaticThreshold = false;
    keepTempFiles = true;

    // create profile
    profileMode = PROFILE_MODE_HMM;

    // logging
    verbosity = Debug::INFO;

    //extractorfs
    orfMinLength = 1;
    orfMaxLength = INT_MAX;
    orfMaxGaps = INT_MAX;
    orfSkipIncomplete = false;
    forwardFrames = "1,2,3";
    reverseFrames = "1,2,3";

    // createdb
    useHeader = false;
    identifierOffset = 0;

    // rebuildfasta
    useHeaderFile = false;

    // translate nucleotide
    translationTable = 1;

    // addSequences
    minSequences = 1;

    // filterDb
    filterColumn = 1;
    filterColumnRegex = "^.*$";
}

std::vector<MMseqsParameter> Parameters::combineList(std::vector<MMseqsParameter> par1,
                                                     std::vector<MMseqsParameter> par2) {
    std::vector<MMseqsParameter> retVec;
    std::vector< std::vector<MMseqsParameter>> tmp;
    tmp.push_back(par1);
    tmp.push_back(par2);
    for(size_t i = 0; i < tmp.size(); i++) {
        std::vector<MMseqsParameter> currPar = tmp[i];
        for (size_t i = 0; i < currPar.size(); i++) {
            bool addPar = true;
            for (size_t j = 0; j < retVec.size(); j++) {
                if (currPar[i].uniqid == retVec[j].uniqid)
                    addPar = false;
            }
            if (addPar == true) {
                retVec.push_back(currPar[i]);
            }
        }
    }
    return retVec;
}

std::string Parameters::createParameterString(std::vector<MMseqsParameter> par) {
    std::stringstream ss;
    for (size_t i = 0; i < par.size(); i++) {
        if(typeid(int) == par[i].type ){
            ss << par[i].name << " ";
            ss << *((int *)par[i].value) << " ";
        } else if(typeid(float) == par[i].type ){
            ss << par[i].name << " ";
            ss << *((float *)par[i].value) << " ";
        }else if(typeid(std::string) == par[i].type ){
            ss << par[i].name << " ";
            ss << *((std::string *) par[i].value) << " ";
        }else if (typeid(bool) == par[i].type){
            bool val = *((bool *)(par[i].value));
            if(val == true){
                ss << par[i].name << " ";
            }
        }else
            Debug(Debug::ERROR) << "Wrong parameter type. Please inform developer\n";
    }
    return ss.str();
}<|MERGE_RESOLUTION|>--- conflicted
+++ resolved
@@ -188,16 +188,13 @@
     addSequences.push_back(PARAM_MIN_SEQUENCES);
     addSequences.push_back(PARAM_V);
 
-<<<<<<< HEAD
     // filterDb
     filterDb.push_back(PARAM_FILTER_COL);
     filterDb.push_back(PARAM_FILTER_REGEX);
     filterDb.push_back(PARAM_THREADS);
     filterDb.push_back(PARAM_V);
 
-=======
     checkSaneEnvironment();
->>>>>>> a716a8c9
     setDefaults();
 }
 
