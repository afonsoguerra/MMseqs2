--- conflicted
+++ resolved
@@ -14,17 +14,10 @@
 #endif
 
 Parameters::Parameters():
-<<<<<<< HEAD
         PARAM_S(PARAM_S_ID,"-s", "Sensitivity","sensitivity in the range [1.0:10.0]. From low (1.0) to high (10.0) sensitivity.", typeid(float), (void *) &sensitivity, "^[0-9]*(\\.[0-9]+)?$", MMseqsParameter::COMMAND_PREFILTER),
         PARAM_K(PARAM_K_ID,"-k", "K-mer size", "k-mer size in the range [6,7]",typeid(int),  (void *) &kmerSize, "^[1-9]{1}[0-9]*$", MMseqsParameter::COMMAND_PREFILTER|MMseqsParameter::COMMAND_CLUSTLINEAR),
         PARAM_THREADS(PARAM_THREADS_ID,"--threads", "Threads", "number of cores used for the computation (uses all cores by default)",typeid(int), (void *) &threads, "^[1-9]{1}[0-9]*$", MMseqsParameter::COMMAND_COMMON),
         PARAM_ALPH_SIZE(PARAM_ALPH_SIZE_ID,"--alph-size", "Alphabet size", "amino acid alphabet size [2,21]",typeid(int),(void *) &alphabetSize, "^[1-9]{1}[0-9]*$", MMseqsParameter::COMMAND_PREFILTER|MMseqsParameter::COMMAND_CLUSTLINEAR),
-=======
-        PARAM_S(PARAM_S_ID,"-s", "Sensitivity","sensitivity: 1.0 faster; 4.0 fast; 6.1 default; 7.5 sensitive [1.0,7.5]", typeid(float), (void *) &sensitivity, "^[0-9]*(\\.[0-9]+)?$", MMseqsParameter::COMMAND_PREFILTER),
-        PARAM_K(PARAM_K_ID,"-k", "K-mer size", "k-mer size in the range [6,7] (0: set automatically to optimum)",typeid(int),  (void *) &kmerSize, "^[0-9]{1}[0-9]*$", MMseqsParameter::COMMAND_PREFILTER|MMseqsParameter::COMMAND_CLUSTLINEAR),
-        PARAM_THREADS(PARAM_THREADS_ID,"--threads", "Threads", "number of cores used for the computation (uses all cores by default)",typeid(int), (void *) &threads, "^[1-9]{1}[0-9]*$", MMseqsParameter::COMMAND_COMMON),
-        PARAM_ALPH_SIZE(PARAM_ALPH_SIZE_ID,"--alph-size", "Alphabet size", "alphabet size [2,21]",typeid(int),(void *) &alphabetSize, "^[1-9]{1}[0-9]*$", MMseqsParameter::COMMAND_PREFILTER|MMseqsParameter::COMMAND_CLUSTLINEAR),
->>>>>>> b79e9bf8
         PARAM_MAX_SEQ_LEN(PARAM_MAX_SEQ_LEN_ID,"--max-seq-len","max. sequence length", "Maximum sequence length [1,32768]",typeid(int), (void *) &maxSeqLen, "^[1-9]{1}[0-9]*$", MMseqsParameter::COMMAND_COMMON),
         PARAM_PROFILE(PARAM_PROFILE_ID,"--profile", "Profile", "query database is a profile DB",typeid(bool),(void *) &profile, "", MMseqsParameter::COMMAND_PREFILTER|MMseqsParameter::COMMAND_ALIGN|MMseqsParameter::COMMAND_PROFILE),
 //PARAM_NUCL(PARAM_NUCL_ID,"--nucl", "Nucleotide","Nucleotide sequences input",typeid(bool),(void *) &nucl , ""),
@@ -417,16 +410,10 @@
     setDefaults();
 }
 
-<<<<<<< HEAD
+
 void Parameters::printUsageMessage(const std::string &programUsageHeader,
                                    const std::vector<MMseqsParameter> &parameters,
                                    const int outputFlag){
-=======
-void Parameters::printUsageMessage(const Command& command,
-                                   const int outputFlag){
-    const std::vector<MMseqsParameter>& parameters = *command.params;
-
->>>>>>> b79e9bf8
     std::ostringstream ss;
     ss << "mmseqs " << command.cmd << ":\n";
     ss << (command.longDescription != NULL ? command.longDescription : command.shortDescription) << "\n\n";
@@ -553,21 +540,13 @@
             for(size_t parIdx = 0; parIdx < par.size(); parIdx++){
                 if(parameter.compare(par[parIdx].name) == 0) {
                     if (typeid(bool) != par[parIdx].type && argIdx + 1 == argc) {
-<<<<<<< HEAD
                         printUsageMessage(programUsageHeader, par, outputFlag);
-=======
-                        printUsageMessage(command, outputFlag);
->>>>>>> b79e9bf8
                         Debug(Debug::ERROR) << "Missing argument " << par[parIdx].name << "\n";
                         EXIT(EXIT_FAILURE);
                     }
 
                     if (par[parIdx].wasSet) {
-<<<<<<< HEAD
                         printUsageMessage(programUsageHeader, par, outputFlag);
-=======
-                        printUsageMessage(command, outputFlag);
->>>>>>> b79e9bf8
                         Debug(Debug::ERROR) << "Duplicate parameter " << par[parIdx].name << "\n";
                         EXIT(EXIT_FAILURE);
                     }
@@ -579,11 +558,7 @@
                         regfree(&regex);
                         // if no match found or two matches found (we want exactly one match)
                         if (nomatch){
-<<<<<<< HEAD
                             printUsageMessage(programUsageHeader, par, outputFlag);
-=======
-                            printUsageMessage(command, outputFlag);
->>>>>>> b79e9bf8
                             Debug(Debug::ERROR) << "Error in argument " << par[parIdx].name << "\n";
                             EXIT(EXIT_FAILURE);
                         }else{
@@ -597,11 +572,7 @@
                         int nomatch = regexec(&regex, pargv[argIdx+1], 0, NULL, 0);
                         regfree(&regex);
                         if (nomatch){
-<<<<<<< HEAD
                             printUsageMessage(programUsageHeader, par, outputFlag);
-=======
-                            printUsageMessage(command, outputFlag);
->>>>>>> b79e9bf8
                             Debug(Debug::ERROR) << "Error in argument " << par[parIdx].name << "\n";
                             EXIT(EXIT_FAILURE);
                         }else{
@@ -634,11 +605,7 @@
             }
 
             if (hasUnrecognizedParameter) {
-<<<<<<< HEAD
                 printUsageMessage(programUsageHeader, par, outputFlag);
-=======
-                printUsageMessage(command, outputFlag);
->>>>>>> b79e9bf8
                 Debug(Debug::ERROR) << "Unrecognized parameter " << parameter << "\n";
                 EXIT(EXIT_FAILURE);
             }
@@ -674,11 +641,7 @@
     }
 
     if (getFilename.size() < requiredParameterCount){
-<<<<<<< HEAD
         printUsageMessage(programUsageHeader, par, outputFlag);
-=======
-        printUsageMessage(command, outputFlag);
->>>>>>> b79e9bf8
         Debug(Debug::ERROR) << requiredParameterCount << " Database paths are required" << "\n";
         EXIT(EXIT_FAILURE);
     }
@@ -710,11 +673,7 @@
             if(isVariadic)
                 break;
         case 0:
-<<<<<<< HEAD
             printUsageMessage(programUsageHeader, par, outputFlag);
-=======
-            printUsageMessage(command, outputFlag);
->>>>>>> b79e9bf8
             Debug(Debug::ERROR) << "Unrecognized parameters!" << "\n";
             printParameters(argc, pargv, par);
             EXIT(EXIT_FAILURE);
