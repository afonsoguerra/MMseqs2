// Written by Martin Steinegger martin.steinegger@mpibpc.mpg.de
//
// Represents a parameter of MMseqs
//
#ifndef MMSEQS_PARAMETERS
#define MMSEQS_PARAMETERS
#include <string>
#include <vector>
#include <typeinfo>
#include "Command.h"

#define PARAMETER(x) const static int x##_ID = __COUNTER__; \
    				 MMseqsParameter x;

struct MMseqsParameter {
    const char *name;
    const char *display;
    const char *description;
    const std::type_info &type;
    void * value;
    const char * regex;
    const int uniqid;
    int category;
    bool wasSet;

    static const int COMMAND_PREFILTER = 1;
    static const int COMMAND_ALIGN = 2;
    static const int COMMAND_CLUST = 4;
    static const int COMMAND_COMMON = 8;
    static const int COMMAND_PROFILE = 16;
    static const int COMMAND_MISC = 32;
    static const int COMMAND_CLUSTLINEAR = 64;
    static const int COMMAND_EXPERT = 128;


    MMseqsParameter(int uid, const char * n, const char *display,
                    const char * d, const std::type_info &hash,
                    void * value, const char * regex, int category = COMMAND_MISC):
            name(n), display(display), description(d), type(hash), value(value),
            regex(regex), uniqid(uid), category(category), wasSet(false){}
};


class Parameters {
public:

    static const unsigned int ALIGNMENT_MODE_FAST_AUTO = 0;
    static const unsigned int ALIGNMENT_MODE_SCORE_ONLY = 1;
    static const unsigned int ALIGNMENT_MODE_SCORE_COV = 2;
    static const unsigned int ALIGNMENT_MODE_SCORE_COV_SEQID = 3;
    static const unsigned int ALIGNMENT_MODE_UNGAPPED = 4;

    // format alignment
    static const int FORMAT_ALIGNMENT_BLAST_TAB = 0;
    static const int FORMAT_ALIGNMENT_PAIRWISE  = 1;
    static const int FORMAT_ALIGNMENT_BLAST_WITH_LEN = 2;
    // NOT IMPLEMENTED YET
    static const int FORMAT_ALIGNMENT_SAM       = 99;

    // convertprofiledb
    static const int PROFILE_MODE_HMM = 0;
    static const int PROFILE_MODE_PSSM = 1;
    static const int PROFILE_MODE_HMM3 = 2;

    // clustering
    static const int SET_COVER = 0;
    static const int CONNECTED_COMPONENT = 1;
    static const int GREEDY = 2;
    static const int GREEDY_MEM = 3;

    // clustering
    static const int APC_ALIGNMENTSCORE=1;
    static const int APC_SEQID=2;
    // split mode
    static const int TARGET_DB_SPLIT = 0;
    static const int QUERY_DB_SPLIT = 1;
    static const int DETECT_BEST_DB_SPLIT = 2;

    static const int TAXONOMY_NO_LCA = 0;
    static const int TAXONOMY_SINGLE_SEARCH = 1;
    static const int TAXONOMY_2BLCA = 2;

    static const int PARSE_VARIADIC = 1;
    static const int PARSE_REST = 2;

    static std::string getSplitModeName(int splitMode) {
        switch (splitMode) {
            case 0: return "Target";
            case 1: return "Query";
            case 2: return "Auto";
            default: return "Error";
        }
    };

    // split
    static const int AUTO_SPLIT_DETECTION = 0;

    static const int MAX_SEQ_LEN = 65535;

    // extractalignedregion
    static const int EXTRACT_QUERY  = 1;
    static const int EXTRACT_TARGET = 2;

    static const int CLUST_HASH_DEFAULT_ALPH_SIZE = 3;
    static const int CLUST_LINEAR_DEFAULT_ALPH_SIZE = 13;
    static const int CLUST_LINEAR_DEFAULT_K = 0;
    static const int CLUST_LINEAR_KMER_PER_SEQ = 0;


    // cov mode
    static const int COV_MODE_BIDIRECTIONAL  = 0;
    static const int COV_MODE_TARGET = 1;
    static const int COV_MODE_QUERY = 2;

    // seq. id mode
    static const int SEQ_ID_ALN_LEN  = 0;
    static const int SEQ_ID_SHORT = 1;
    static const int SEQ_ID_LONG = 2;


    // rescorediagonal
    static const int RESCORE_MODE_HAMMING = 0;
    static const int RESCORE_MODE_SUBSTITUTION = 1;
    static const int RESCORE_MODE_ALIGNMENT = 2;

    // header type
    static const int HEADER_TYPE_UNICLUST = 1;
    static const int HEADER_TYPE_METACLUST = 2;

    // path to databases
    std::string db1;
    std::string db1Index;

    std::string hdr1;
    std::string hdr1Index;
    
    std::string db2;
    std::string db2Index;

    std::string hdr2;
    std::string hdr2Index;

    std::string db3;
    std::string db3Index;

    std::string hdr3;
    std::string hdr3Index;

    std::string db4;
    std::string db4Index;

    std::string hdr4;
    std::string hdr4Index;

    std::string db5;
    std::string db5Index;

    std::string hdr5;
    std::string hdr5Index;

    std::string db6;
    std::string db6Index;

    std::string hdr6;
    std::string hdr6Index;

    std::vector<std::string> filenames;

    const char** restArgv;
    int restArgc;

    std::string scoringMatrixFile;       // path to scoring matrix
    size_t maxSeqLen;                    // sequence length
    size_t maxResListLen;                // Maximal result list length per query
    int    verbosity;                    // log level
//    int    querySeqType;                 // Query sequence type (PROFILE, AMINOACIDE, NUCLEOTIDE)
//    int    targetSeqType;                // Target sequence type (PROFILE, AMINOACIDE, NUCLEOTIDE)
    int    threads;                      // Amounts of threads
    bool   removeTmpFiles;               // Do not delete temp files
    bool   includeIdentity;              // include identical ids as hit

    // PREFILTER
    float  sensitivity;                  // target sens
    int    kmerSize;                     // kmer size for the prefilter
    int    kmerScore;                    // kmer score for the prefilter
    int    alphabetSize;                 // alphabet size for the prefilter
    //bool   queryProfile;                 // using queryProfile information
    //bool   targetProfile;                // using targetProfile information
    int    compBiasCorrection;           // Aminoacid composiont correction
    int    diagonalScoring;              // switch diagonal scoring
    int    exactKmerMatching;            // only exact k-mer matching
    int    maskMode;                     // mask low complex areas

    int    minDiagScoreThr;              // min diagonal score
    int    spacedKmer;                   // Spaced Kmers
    int    split;                        // Split database in n equal chunks
    int    splitMode;                    // Split by query or target DB
    int    splitMemoryLimit;             // Maximum amount of memory a split can use
    bool   splitAA;                      // Split database by amino acid count instead
    size_t resListOffset;                // Offsets result list
    bool   noPreload;                    // Do not preload database into memory
    bool   earlyExit;                    // Exit immediately after writing the result
    float  scoreBias;			 // Add this bias to the score when computing the alignements

    // ALIGNMENT
    int alignmentMode;                   // alignment mode 0=fastest on parameters,
                                         // 1=score only, 2=score, cov, start/end pos, 3=score, cov, start/end pos, seq.id,
    float  evalThr;                      // e-value threshold for acceptance
    float  covThr;                       // coverage query&target threshold for acceptance
    int    covMode;                      // coverage target threshold for acceptance
    int    seqIdMode;                    // seq. id. normalize mode

    int    maxRejected;                  // after n sequences that are above eval stop
    int    maxAccept;                    // after n accepted sequences stop
    int    altAlignment;                 // show up to this many alternative alignments
    float  seqIdThr;                     // sequence identity threshold for acceptance
    bool   addBacktrace;                 // store backtrace string (M=Match, D=deletion, I=insertion)
    bool   realign;                      // realign hit with more conservative score
	
    // workflow
    std::string runner;

    // CLUSTERING
    int    clusteringMode;
    int    clusterSteps;
    bool   cascaded;

    // SEARCH WORKFLOW
    int numIterations;
    float startSens;
    int sensSteps;

    // easysearch
    bool greedyBestHits;

    //CLUSTERING
    int maxIteration;                   // Maximum depth of breadth first search in connected component
    int similarityScoreType;            // Type of score to use for reassignment 1=alignment score. 2=coverage 3=sequence identity 4=E-value 5= Score per Column

    //extractorfs
    int orfMinLength;
    int orfMaxLength;
    int orfMaxGaps;
    int contigStartMode;
    int contigEndMode;
    int orfStartMode;
    std::string forwardFrames;
    std::string reverseFrames;
    bool useAllTableStarts;

    // convertprofiledb
    int profileMode;

    // format alignment
    int formatAlignmentMode;            // BLAST_TAB, PAIRWISE or SAM
    bool dbOut;

    // rescorediagonal
    int rescoreMode;
    bool filterHits;
    bool globalAlignment;
    int sortResults;

    // result2msa
    bool allowDeletion;
    bool addInternalId;
    bool compressMSA;
    bool summarizeHeader;
    std::string summaryPrefix;
    bool omitConsensus;
    bool skipQuery;

    // convertmsa
    int identifierField;

    // msa2profile
    int matchMode;
    float matchRatio;

    // result2profile
    int maskProfile;
    float filterMaxSeqId;
    float evalProfile;
    int filterMsa;
    float qsc;
    float qid;
    float cov;
    int Ndiff;
    bool wg;
    float pca;
    float pcb;

    // sequence2profile
    float neff;
    float tau;

    // createtsv
    bool firstSeqRepr;
    bool fullHeader;
    size_t targetTsvColumn;

    //result2stats
    std::string stat;

    // linearcluster
    int kmersPerSequence;
    bool includeOnlyExtendable;
    int skipNRepeatKmer;
    int hashShift;

    // indexdb
    bool includeHeader;

    // createdb
    int identifierOffset;
    bool splitSeqByLen;
<<<<<<< HEAD
    bool clusterDB ;

=======
    bool shuffleDatabase;
>>>>>>> 9d3453ea
    // convert2fasta
    bool useHeaderFile;

    // result2flat
    bool useHeader;

    // gff2db
    std::string gffType;

    // translate nucleotide
    int translationTable;
    bool addOrfStop;

    // createseqfiledb
    int minSequences;
    int maxSequences;
    bool hhFormat;

    // filterDb
    int filterColumn;
    int columnToTake;
    std::string filterColumnRegex;
	std::string filteringFile;
	std::string mappingFile;
	bool positiveFilter;
	bool trimToOneColumn;
    int extractLines;
    float compValue;
    std::string compOperator;
    int sortEntries;
    bool beatsFirst;
    std::string joinDB;
    std::string compPos ;
    std::string clusterFile ;

    // besthitperset
    bool simpleBestHit;
    float alpha;
    bool shortOutput;

    // mergedbs
    std::string mergePrefixes;

    // summarizetabs
    float overlap;
    int msaType;

    // extractalignedregion
    int extractMode;

    // convertkb
    std::string kbColumns;
    
    // concatdbs
    bool preserveKeysB;
    
    // diff
    bool useSequenceId;

    //prefixid
    std::string prefix;
    bool tsvOut;

    // clusterUpdate;
    bool recoverDeleted;

    // summarize headers
    int headerType;

    // lca
    std::string lcaRanks;
    std::string blacklist;

    // taxonomy
    int lcaMode;

    static Parameters& getInstance()
    {
        if (instance == NULL) {
            initInstance();
        }
        return *instance;
    }
    static void initInstance() {
        new Parameters;
    }
    
    void setDefaults();
    void parseParameters(int argc, const char* argv[],
                         const Command& command,
                         size_t requiredParameterCount,
                         bool printParameters = true,
                         int parseFlags = 0,
                         int outputFlags = 0);
    void printUsageMessage(const Command& command,
                           int outputFlag);
    void printParameters(int argc, const char* pargv[],
                         const std::vector<MMseqsParameter> &par);
	
	std::vector<MMseqsParameter> removeParameter(const std::vector<MMseqsParameter>& par, const MMseqsParameter& x);

    PARAMETER(PARAM_S)
    PARAMETER(PARAM_K)
    PARAMETER(PARAM_THREADS)
    PARAMETER(PARAM_ALPH_SIZE)
    PARAMETER(PARAM_MAX_SEQ_LEN)
//    PARAMETER(PARAM_QUERY_PROFILE)
//    PARAMETER(PARAM_TARGET_PROFILE)
    //PARAMETER(PARAM_NUCL)
    PARAMETER(PARAM_DIAGONAL_SCORING)
    PARAMETER(PARAM_EXACT_KMER_MATCHING)
    PARAMETER(PARAM_MASK_RESIDUES)

    PARAMETER(PARAM_MIN_DIAG_SCORE)
    PARAMETER(PARAM_K_SCORE)
    PARAMETER(PARAM_MAX_SEQS)
    PARAMETER(PARAM_SPLIT)
    PARAMETER(PARAM_SPLIT_MODE)
    PARAMETER(PARAM_SPLIT_MEMORY_LIMIT)
    PARAMETER(PARAM_SPLIT_AMINOACID)
    PARAMETER(PARAM_SUB_MAT)
    PARAMETER(PARAM_NO_COMP_BIAS_CORR)
    PARAMETER(PARAM_SPACED_KMER_MODE)
    PARAMETER(PARAM_REMOVE_TMP_FILES)
    PARAMETER(PARAM_INCLUDE_IDENTITY)
    PARAMETER(PARAM_RES_LIST_OFFSET)
    PARAMETER(PARAM_NO_PRELOAD)
    PARAMETER(PARAM_EARLY_EXIT)
    std::vector<MMseqsParameter> prefilter;

    // alignment
    PARAMETER(PARAM_ALIGNMENT_MODE)
    PARAMETER(PARAM_E)
    PARAMETER(PARAM_C)
    PARAMETER(PARAM_COV_MODE)
    PARAMETER(PARAM_SEQ_ID_MODE)
    PARAMETER(PARAM_MAX_REJECTED)
    PARAMETER(PARAM_MAX_ACCEPT)
    PARAMETER(PARAM_ADD_BACKTRACE)
    PARAMETER(PARAM_REALIGN)
    PARAMETER(PARAM_MIN_SEQ_ID)
    PARAMETER(PARAM_SCORE_BIAS)
    PARAMETER(PARAM_ALT_ALIGNMENT)
    std::vector<MMseqsParameter> align;

    // clustering
    PARAMETER(PARAM_CLUSTER_MODE)
    PARAMETER(PARAM_CLUSTER_STEPS)
    PARAMETER(PARAM_CASCADED)

    // affinity clustering
    PARAMETER(PARAM_MAXITERATIONS)
    PARAMETER(PARAM_SIMILARITYSCORE)

    // logging
    PARAMETER(PARAM_V)
    std::vector<MMseqsParameter> clust;

    // create profile (HMM, PSSM)
    PARAMETER(PARAM_PROFILE_TYPE)

    // format alignment
    PARAMETER(PARAM_FORMAT_MODE)
    PARAMETER(PARAM_DB_OUTPUT)

    // rescoremode
    PARAMETER(PARAM_RESCORE_MODE)
    PARAMETER(PARAM_FILTER_HITS)
    PARAMETER(PARAM_GLOBAL_ALIGNMENT)
    PARAMETER(PARAM_SORT_RESULTS)

    // result2msa
    PARAMETER(PARAM_ALLOW_DELETION)
    PARAMETER(PARAM_ADD_INTERNAL_ID)
    PARAMETER(PARAM_COMPRESS_MSA)
    PARAMETER(PARAM_SUMMARIZE_HEADER)
    PARAMETER(PARAM_SUMMARY_PREFIX)
    PARAMETER(PARAM_OMIT_CONSENSUS)
    PARAMETER(PARAM_SKIP_QUERY)

    // convertmsa
    PARAMETER(PARAM_IDENTIFIER_FIELD)

    // msa2profile
    PARAMETER(PARAM_MATCH_MODE)
    PARAMETER(PARAM_MATCH_RATIO)

    // result2profile
    PARAMETER(PARAM_MASK_PROFILE)
    PARAMETER(PARAM_E_PROFILE)
    PARAMETER(PARAM_FILTER_MSA)
    PARAMETER(PARAM_FILTER_MAX_SEQ_ID)
    PARAMETER(PARAM_FILTER_QSC)
    PARAMETER(PARAM_FILTER_QID)
    PARAMETER(PARAM_FILTER_COV)
    PARAMETER(PARAM_FILTER_NDIFF)
    PARAMETER(PARAM_WG)
    PARAMETER(PARAM_PCA)
    PARAMETER(PARAM_PCB)

    // sequence2profile
    PARAMETER(PARAM_NEFF)
    PARAMETER(PARAM_TAU)

    // createtsv
    PARAMETER(PARAM_TARGET_COLUMN)
    PARAMETER(PARAM_FIRST_SEQ_REP_SEQ)
    PARAMETER(PARAM_FULL_HEADER)

    // result2stat
    PARAMETER(PARAM_STAT)

    // linearcluster
    PARAMETER(PARAM_KMER_PER_SEQ)
    PARAMETER(PARAM_INCLUDE_ONLY_EXTENDABLE)
    PARAMETER(PARAM_SKIP_N_REPEAT_KMER)
    PARAMETER(PARAM_HASH_SHIFT)

    // workflow
    PARAMETER(PARAM_RUNNER)

    // search workflow
    PARAMETER(PARAM_NUM_ITERATIONS)
    PARAMETER(PARAM_START_SENS)
    PARAMETER(PARAM_SENS_STEPS)

    // easysearch
    PARAMETER(PARAM_GREEDY_BEST_HITS)

    // extractorfs
    PARAMETER(PARAM_ORF_MIN_LENGTH)
    PARAMETER(PARAM_ORF_MAX_LENGTH)
    PARAMETER(PARAM_ORF_MAX_GAP)
    PARAMETER(PARAM_CONTIG_START_MODE)
    PARAMETER(PARAM_CONTIG_END_MODE)
    PARAMETER(PARAM_ORF_START_MODE)
    PARAMETER(PARAM_ORF_FORWARD_FRAMES)
    PARAMETER(PARAM_ORF_REVERSE_FRAMES)
    PARAMETER(PARAM_USE_ALL_TABLE_STARTS)

    // indexdb
    PARAMETER(PARAM_INCLUDE_HEADER)

    // createdb
    PARAMETER(PARAM_USE_HEADER) // also used by extractorfs
    PARAMETER(PARAM_ID_OFFSET)  // same
    PARAMETER(PARAM_DONT_SPLIT_SEQ_BY_LEN)
<<<<<<< HEAD
    PARAMETER(PARAM_CLUSTER_DB)
=======
    PARAMETER(PARAM_DONT_SHUFFLE)
>>>>>>> 9d3453ea

    // convert2fasta
    PARAMETER(PARAM_USE_HEADER_FILE)

    // gff2db
    PARAMETER(PARAM_GFF_TYPE)

    // translate_nucleotide
    PARAMETER(PARAM_TRANSLATION_TABLE)
    PARAMETER(PARAM_ADD_ORF_STOP)

    // createseqfiledb
    PARAMETER(PARAM_MIN_SEQUENCES)
    PARAMETER(PARAM_MAX_SEQUENCES)
    PARAMETER(PARAM_HH_FORMAT)

    // filterDb
    PARAMETER(PARAM_FILTER_COL)
    PARAMETER(PARAM_COLUMN_TO_TAKE)
    PARAMETER(PARAM_FILTER_REGEX)
    PARAMETER(PARAM_FILTER_POS)
    PARAMETER(PARAM_FILTER_FILE)
    PARAMETER(PARAM_MAPPING_FILE)
    PARAMETER(PARAM_TRIM_TO_ONE_COL)
    PARAMETER(PARAM_EXTRACT_LINES)
    PARAMETER(PARAM_COMP_OPERATOR)
    PARAMETER(PARAM_COMP_VALUE)
    PARAMETER(PARAM_SORT_ENTRIES)
    PARAMETER(PARAM_BEATS_FIRST)
    PARAMETER(PARAM_JOIN_DB)
    PARAMETER(PARAM_COMPUTE_POSITIONS)
    PARAMETER(PARAM_TRANSITIVE_REPLACE)

    //besthitperset
    PARAMETER(PARAM_SIMPLE_BEST_HIT)
    PARAMETER(PARAM_ALPHA)
    PARAMETER(PARAM_SHORT_OUTPUT)

    // concatdb
    PARAMETER(PARAM_PRESERVEKEYS)

    // diff
    PARAMETER(PARAM_USESEQID)

    // prefixid
    PARAMETER(PARAM_PREFIX)
    PARAMETER(PARAM_TSV)

    // summarize headers
    PARAMETER(PARAM_HEADER_TYPE)

    // mergedbs
    PARAMETER(PARAM_MERGE_PREFIXES)

    // summarizetabs
    PARAMETER(PARAM_OVERLAP)

    // extractdomains
    PARAMETER(PARAM_MSA_TYPE)

    // extract aligned region
    PARAMETER(PARAM_EXTRACT_MODE)

    // convertkb
    PARAMETER(PARAM_KB_COLUMNS)

    // clusterupdate
    PARAMETER(PARAM_RECOVER_DELETED)

    // lca
    PARAMETER(PARAM_LCA_RANKS)
    PARAMETER(PARAM_BLACKLIST)

    // taxonomy
    PARAMETER(PARAM_LCA_MODE)

    std::vector<MMseqsParameter> empty;
    std::vector<MMseqsParameter> rescorediagonal;
    std::vector<MMseqsParameter> alignbykmer;
    std::vector<MMseqsParameter> onlyverbosity;
    std::vector<MMseqsParameter> createFasta;
    std::vector<MMseqsParameter> convertprofiledb;
    std::vector<MMseqsParameter> sequence2profile;

    std::vector<MMseqsParameter> result2profile;
    std::vector<MMseqsParameter> result2pp;
    std::vector<MMseqsParameter> result2msa;
    std::vector<MMseqsParameter> convertmsa;
    std::vector<MMseqsParameter> msa2profile;
    std::vector<MMseqsParameter> createtsv;
    std::vector<MMseqsParameter> result2stats;
    std::vector<MMseqsParameter> extractorfs;
    std::vector<MMseqsParameter> orftocontig;
    std::vector<MMseqsParameter> splitdb;
    std::vector<MMseqsParameter> indexdb;
    std::vector<MMseqsParameter> createindex;
    std::vector<MMseqsParameter> convertalignments;
    std::vector<MMseqsParameter> createdb;
    std::vector<MMseqsParameter> convert2fasta;
    std::vector<MMseqsParameter> result2flat;
    std::vector<MMseqsParameter> gff2ffindex;
    std::vector<MMseqsParameter> clusthash;
    std::vector<MMseqsParameter> kmermatcher;
    std::vector<MMseqsParameter> linclustworkflow;
    std::vector<MMseqsParameter> assemblerworkflow;
    std::vector<MMseqsParameter> easysearchworkflow;
    std::vector<MMseqsParameter> searchworkflow;
    std::vector<MMseqsParameter> mapworkflow;
    std::vector<MMseqsParameter> clusteringWorkflow;
    std::vector<MMseqsParameter> clusterUpdateSearch;
    std::vector<MMseqsParameter> clusterUpdateClust;
    std::vector<MMseqsParameter> mergeclusters;
    std::vector<MMseqsParameter> clusterUpdate;
    std::vector<MMseqsParameter> translatenucs;
    std::vector<MMseqsParameter> swapresult;
    std::vector<MMseqsParameter> swapdb;
    std::vector<MMseqsParameter> createseqfiledb;
    std::vector<MMseqsParameter> filterDb;
    std::vector<MMseqsParameter> onlythreads;
    std::vector<MMseqsParameter> subtractdbs;
    std::vector<MMseqsParameter> diff;
    std::vector<MMseqsParameter> concatdbs;
    std::vector<MMseqsParameter> mergedbs;
    std::vector<MMseqsParameter> summarizeheaders;
    std::vector<MMseqsParameter> prefixid;
    std::vector<MMseqsParameter> summarizeresult;
    std::vector<MMseqsParameter> summarizetabs;
    std::vector<MMseqsParameter> extractdomains;
    std::vector<MMseqsParameter> extractalignedregion;
    std::vector<MMseqsParameter> convertkb;
    std::vector<MMseqsParameter> tsv2db;
    std::vector<MMseqsParameter> lca;
    std::vector<MMseqsParameter> taxonomy;
    std::vector<MMseqsParameter> profile2pssm;
    std::vector<MMseqsParameter> profile2cs;
    std::vector<MMseqsParameter> besthitbyset;
    std::vector<MMseqsParameter> combinepvalbyset;
    std::vector<MMseqsParameter> summerizeresultsbyset;
    std::vector<MMseqsParameter> multihitdb;
    std::vector<MMseqsParameter> multihitsearch;

    std::vector<MMseqsParameter> combineList(const std::vector<MMseqsParameter> &par1,
                                             const std::vector<MMseqsParameter> &par2);

    size_t hashParameter(const std::vector<std::string> &filenames, const std::vector<MMseqsParameter> &par);

    std::string createParameterString(const std::vector<MMseqsParameter> &vector, bool wasSet = false);

    void overrideParameterDescription(Command& command, int uid, const char* description, const char* regex = NULL, int category = 0);

protected:
    Parameters();
    static Parameters* instance;
    virtual ~Parameters() {};

private:
    Parameters(Parameters const&);
    void operator=(Parameters const&);
};

#endif<|MERGE_RESOLUTION|>--- conflicted
+++ resolved
@@ -314,12 +314,8 @@
     // createdb
     int identifierOffset;
     bool splitSeqByLen;
-<<<<<<< HEAD
-    bool clusterDB ;
-
-=======
     bool shuffleDatabase;
->>>>>>> 9d3453ea
+
     // convert2fasta
     bool useHeaderFile;
 
@@ -567,11 +563,7 @@
     PARAMETER(PARAM_USE_HEADER) // also used by extractorfs
     PARAMETER(PARAM_ID_OFFSET)  // same
     PARAMETER(PARAM_DONT_SPLIT_SEQ_BY_LEN)
-<<<<<<< HEAD
-    PARAMETER(PARAM_CLUSTER_DB)
-=======
     PARAMETER(PARAM_DONT_SHUFFLE)
->>>>>>> 9d3453ea
 
     // convert2fasta
     PARAMETER(PARAM_USE_HEADER_FILE)
