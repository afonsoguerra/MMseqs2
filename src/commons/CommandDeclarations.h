#ifndef COMMANDDECLARATIONS_H
#define COMMANDDECLARATIONS_H

extern int cluster(int argc, const char **argv);
extern int search(int argc, const char **argv);
extern int clusteringworkflow(int argc, const char **argv);
extern int clusterupdate(int argc, const char **argv);
extern int prefilter(int argc, const char **argv);
extern int createdb(int argc, const char **argv);
extern int createfasta(int argc, const char **argv);
extern int createindex(int argc, const char **argv);
extern int mergeffindex(int argc, const char **argv);
extern int alignment(int argc, const char **argv);
extern int clusteringtofastadb(int argc, const char **argv);
extern int swapresults(int argc, const char **argv);
extern int extractorf(int argc, const char **argv);
extern int createprofiledb(int argc, const char **argv);
extern int translatenucleotide(int argc, const char **argv);
extern int timetest(int argc, const char **argv);
extern int legacycs219(int argc, const char **argv);
<<<<<<< HEAD
extern int findsorf(int argc, const char **argv);
=======
extern int cluster2profile(int argc, const char **argv);
>>>>>>> 0edd561b

#endif<|MERGE_RESOLUTION|>--- conflicted
+++ resolved
@@ -18,10 +18,7 @@
 extern int translatenucleotide(int argc, const char **argv);
 extern int timetest(int argc, const char **argv);
 extern int legacycs219(int argc, const char **argv);
-<<<<<<< HEAD
 extern int findsorf(int argc, const char **argv);
-=======
 extern int cluster2profile(int argc, const char **argv);
->>>>>>> 0edd561b
 
 #endif